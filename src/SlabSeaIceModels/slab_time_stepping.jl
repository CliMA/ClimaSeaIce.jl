--- conflicted
+++ resolved
@@ -7,12 +7,8 @@
 using Oceananigans.Architectures: architecture
 using Oceananigans.BoundaryConditions: fill_halo_regions!
 using Oceananigans.TimeSteppers: tick!
-<<<<<<< HEAD
-using Oceananigans.Utils: launch!
+using Oceananigans.Utils: launch!, KernelParameters
 import Oceananigans.ImmersedBoundaries: mask_immersed_field!
-=======
-using Oceananigans.Utils: launch!, KernelParameters
->>>>>>> ac1c4c8f
 
 using KernelAbstractions: @index, @kernel
 using Oceananigans.TimeSteppers: ab2_step_field!
@@ -66,17 +62,6 @@
     return nothing
 end
 
-<<<<<<< HEAD
-function update_state!(model::SSIM)
-    fields = prognostic_fields(model)
-    
-    foreach(fields) do field
-        mask_immersed_field!(field)
-    end
-
-    fill_halo_regions!(fields)
-
-=======
 function store_tendencies!(model::SSIM) 
 
     grid = model.grid
@@ -94,9 +79,13 @@
 end
 
 function update_state!(model::SSIM)
-    f = prognostic_fields(model)
-    fill_halo_regions!(f, model.clock, fields(model))
->>>>>>> ac1c4c8f
+    
+    foreach(fields) do prognostic_fields(model)
+        mask_immersed_field!(field)
+    end
+
+    fill_halo_regions!(prognostic_fields(model), model.clock, fields(model))
+
     return nothing
 end
 
@@ -123,12 +112,9 @@
 
     # TODO: This is an implicit (or split-explicit) step to advance momentum!
     step_momentum!(model, model.rheology, Δt, χ)
-<<<<<<< HEAD
 
     # Only the tracers are advanced through an AB2 scheme,
     # so only tracers' tendencies are stored
-=======
->>>>>>> ac1c4c8f
     store_tendencies!(model)
 
     tick!(model.clock, Δt)
@@ -161,32 +147,15 @@
         ℵ[i, j, 1] = ifelse(consolidated_ice, max(0, ℵ⁺), 0)
         
         # Ridging! if ℵ > 1, we reset the concentration to 1 and increase the thickness accordingly
-<<<<<<< HEAD
         # to maintain a constant ice volume
-=======
-        # to maintain a constant ice mass
->>>>>>> ac1c4c8f
         h[i, j, 1] = ifelse(ℵ[i, j, 1] > 1, h[i, j, 1] * ℵ[i, j, 1], h[i, j, 1])
         ℵ[i, j, 1] = ifelse(ℵ[i, j, 1] > 1, 1, ℵ[i, j, 1])
     end 
 end
 
-<<<<<<< HEAD
-store_tendencies!(model::SSIM) = 
-    launch!(architecture(model.grid), model.grid, :xyz, _store_all_tendencies!, 
-                         model.timestepper.G⁻, model.timestepper.Gⁿ, Val(length(model.timestepper.Gⁿ)))
-
-@kernel function _store_all_tendencies!(G⁻, Gⁿ, ::Val{N}) where N
-    i, j = @index(Global, NTuple)
-
-    @unroll for n in 1:N
-        G⁻[n][i, j, 1] = Gⁿ[n][i, j, 1]
-    end
-=======
 @kernel function _store_all_tendencies!(G⁻, Gⁿ) where N
     i, j, n = @index(Global, NTuple)
     @inbounds G⁻[n][i, j, 1] = Gⁿ[n][i, j, 1]
->>>>>>> ac1c4c8f
 end
 
 # Fallback for no sea - ice dynamics
