using ClimaSeaIce: PhaseTransitions

using ClimaSeaIce.HeatBoundaryConditions:
    MeltingConstrainedFluxBalance,
    IceWaterThermalEquilibrium,
    PrescribedTemperature,
    FluxFunction,
    flux_summary

using Oceananigans.Utils: prettysummary
using Oceananigans.TimeSteppers: Clock, TimeStepper
using Oceananigans.Fields: ZeroField, ConstantField, TracerFields
using Oceananigans.Fields: CenterField, XFaceField, YFaceField
using Oceananigans.Fields: field, Field, Center, Face, tracernames

# Simulations interface
import Oceananigans: fields, prognostic_fields
import Oceananigans.Fields: set!
import Oceananigans.Models: AbstractModel
import Oceananigans.OutputWriters: default_included_properties
import Oceananigans.Simulations: reset!, initialize!, iteration
import Oceananigans.TimeSteppers: time_step!, update_state!
import Oceananigans.Utils: prettytime

# TODO: move to Oceananigans
# import Oceananigans.Fields: field
# field(loc, a::Number, grid) = ConstantField(a)

struct SlabSeaIceModel{GR, CL, TS, H, C, ST, S, U, UO, R, A, CO, STF, SVF, TBC, CF, P, MIT} <: AbstractModel{TS}
    grid :: GR
    clock :: CL
    timestepper :: TS
    # State
    ice_thickness :: H
    concentration :: C
    top_surface_temperature :: ST
    salinity :: S
    velocities :: U
    # Advection
    ocean_velocities :: UO
    rheology :: R
    advection :: A
    coriolis :: CO
    # Boundary conditions
    external_heat_fluxes :: STF
    external_momentum_stress :: SVF
    heat_boundary_conditions :: TBC
    # Internal flux
    internal_heat_flux :: CF
    # Melting and freezing stuff
    phase_transitions :: P
    ice_consolidation_thickness :: MIT
end

const SSIM = SlabSeaIceModel

Base.summary(model::SSIM) = "SlabSeaIceModel"
prettytime(model::SSIM) = prettytime(model.clock.time)
iteration(model::SSIM) = model.clock.iteration

function Base.show(io::IO, model::SSIM)
    grid = model.grid
    arch = architecture(grid)
    gridname = typeof(grid).name.wrapper
    timestr = string("(time = ", prettytime(model), ", iteration = ", iteration(model), ")")

    print(io, "SlabSeaIceModel{", typeof(arch), ", ", gridname, "}", timestr, '\n')
    print(io, "├── grid: ", summary(model.grid), '\n')
    print(io, "├── top_surface_temperature: ", summary(model.top_surface_temperature), '\n')
    print(io, "├── minimium_ice_thickness: ", prettysummary(model.consolidation_ice_thickness), '\n')
    print(io, "└── external_heat_fluxes: ", '\n')
    print(io, "    ├── top: ", flux_summary(model.external_heat_fluxes.top, "    │"), '\n')
    print(io, "    └── bottom: ", flux_summary(model.external_heat_fluxes.bottom, "     "))
    print(io, "└── external x-momentum stress: ", '\n')
    print(io, "    ├── top: ", flux_summary(model.external_momentum_stress.u.top, "    │"), '\n')
    print(io, "    └── bottom: ", flux_summary(model.external_momentum_stress.u.bottom, "     "))
    print(io, "└── external y-momentum stress: ", '\n')
    print(io, "    ├── top: ", flux_summary(model.external_momentum_stress.v.top, "    │"), '\n')
    print(io, "    └── bottom: ", flux_summary(model.external_momentum_stress.v.bottom, "     "))
end
         
reset!(::SSIM) = nothing
initialize!(::SSIM) = nothing
default_included_properties(::SSIM) = tuple(:grid)

fields(model::SSIM) = (h  = model.ice_thickness,
                       ℵ  = model.concentration,
                       u  = model.velocities.u,
                       v  = model.velocities.v,
                       Tᵤ = model.top_surface_temperature,
                       Sᵢ = model.salinity)

# TODO: make this correct
prognostic_fields(model::SSIM) = fields(model)

"""
    SlabSeaIceModel(grid; kw...)

Pretty simple model for sea ice.
"""
function SlabSeaIceModel(grid;
<<<<<<< HEAD
                         clock                          = Clock{eltype(grid)}(0, 0, 1),
                         ice_thickness                  = Field{Center, Center, Nothing}(grid),
                         ice_consolidation_thickness    = 0.0, # m
                         concentration                  = Field{Center, Center, Nothing}(grid),
                         salinity                       = 0, # psu
                         tracers                        = (:h, :ℵ),
                         top_surface_temperature        = nothing,
                         top_heat_flux                  = nothing,
                         bottom_heat_flux               = 0,
                         top_u_stress                   = Field{Face, Center, Nothing}(grid),
                         top_v_stress                   = Field{Center, Face, Nothing}(grid),
                         velocities                     = nothing,
                         ocean_velocities               = (u = ZeroField(grid), v = ZeroField(grid)),
                         rheology                       = nothing,
                         advection                      = nothing,
                         coriolis                       = nothing,
=======
                         clock                          = Clock{eltype(grid)}(time = 0),
                         ice_thickness                  = Field{Center, Center, Nothing}(grid),
                         ice_consolidation_thickness    = 0.0, # m
                         ice_concentration              = Field{Center, Center, Nothing}(grid),
                         ice_salinity                   = 0, # psu
                         top_surface_temperature        = nothing,
                         top_heat_flux                  = nothing,
                         bottom_heat_flux               = 0,
                         velocities                     = nothing,
                         advection                      = nothing,
>>>>>>> 6b807360
                         top_heat_boundary_condition    = MeltingConstrainedFluxBalance(),
                         bottom_heat_boundary_condition = IceWaterThermalEquilibrium(),
                         # Default internal flux: thermal conductivity of 2 kg m s⁻³ K⁻¹, appropriate for freshwater ice
                         internal_heat_flux             = ConductiveFlux(eltype(grid), conductivity=2),
                         phase_transitions              = PhaseTransitions(eltype(grid)))

    if isnothing(velocities) 
        u = XFaceField(grid)
        v = YFaceField(grid)
        velocities = (; u, v)
    end

    # Adding thickness and concentration if not there
    tracers = tuple(unique((tracers..., :h, :ℵ))...)

    if isnothing(salinity) # Prognostic salinity
        salinity = Field{Center, Center, Nothing}(grid)
        tracers  = tuple(unique((tracers..., :S))...)
    else # Prescribed salinity (wrap salinity in a field)
        salinity = field((Center, Center, Nothing), salinity, grid)
    end

    # Only one time-stepper is supported currently
    timestepper = TimeStepper(:QuasiAdamsBashforth2, grid, tracernames(tracers);
                              Gⁿ = TracerFields(tracernames(tracers), grid),
                              G⁻ = TracerFields(tracernames(tracers), grid))

    # TODO: pass `clock` into `field`, so functions can be time-dependent?
    ice_consolidation_thickness = field((Center, Center, Nothing), ice_consolidation_thickness, grid)

    # Construct an internal heat flux function that captures the liquidus and
    # bottom boundary condition.
    parameters = (flux = internal_heat_flux,
                  liquidus = phase_transitions.liquidus,
                  bottom_heat_boundary_condition = bottom_heat_boundary_condition)

    internal_heat_flux_function = FluxFunction(slab_internal_heat_flux;
                                               parameters,
                                               top_temperature_dependent=true)

    # Construct default top heat flux if one is not provided
    if isnothing(top_heat_flux)
        if top_heat_boundary_condition isa PrescribedTemperature  
            # Default: external top flux is in equilibrium with internal fluxes
            top_heat_flux = internal_heat_flux_function
        else
            # Default: no external top surface flux
            top_heat_flux = 0
        end
    end

    # Construct default top temperature if one is not provided
    if isnothing(top_surface_temperature)
        # Check top boundary condition
        if top_heat_boundary_condition isa PrescribedTemperature  
            top_surface_temperature = top_heat_boundary_condition.temperature 
        else # build the default
            top_surface_temperature = Field{Center, Center, Nothing}(grid)
        end
    end

    # Convert to `field` (does nothing if it's already a Field)
    top_surface_temperature = field((Center, Center, Nothing), top_surface_temperature, grid)

    # Package the external fluxes and boundary conditions
    external_heat_fluxes = (top = top_heat_flux,    
<<<<<<< HEAD
                         bottom = bottom_heat_flux) 

    external_momentum_stress = (; u = top_u_stress,
                                  v = top_v_stress)

    heat_boundary_conditions = (top = top_heat_boundary_condition,
                             bottom = bottom_heat_boundary_condition)
=======
                            bottom = bottom_heat_flux) 

    heat_boundary_conditions = (top = top_heat_boundary_condition,
                                bottom = bottom_heat_boundary_condition)
>>>>>>> 6b807360

    return SlabSeaIceModel(grid,
                           clock,
                           timestepper,
                           ice_thickness,
                           concentration,
                           top_surface_temperature,
                           salinity,
                           velocities,
                           ocean_velocities,
                           rheology,
                           advection,
                           coriolis,
                           external_heat_fluxes,
                           external_momentum_stress,
                           heat_boundary_conditions,
                           internal_heat_flux_function,
                           phase_transitions,
                           ice_consolidation_thickness)
end

function set!(model::SSIM; h=nothing, ℵ=nothing)
    !isnothing(h) && set!(model.ice_thickness, h)
    !isnothing(ℵ) && set!(model.concentration, ℵ)
    return nothing
end<|MERGE_RESOLUTION|>--- conflicted
+++ resolved
@@ -99,7 +99,6 @@
 Pretty simple model for sea ice.
 """
 function SlabSeaIceModel(grid;
-<<<<<<< HEAD
                          clock                          = Clock{eltype(grid)}(0, 0, 1),
                          ice_thickness                  = Field{Center, Center, Nothing}(grid),
                          ice_consolidation_thickness    = 0.0, # m
@@ -116,18 +115,6 @@
                          rheology                       = nothing,
                          advection                      = nothing,
                          coriolis                       = nothing,
-=======
-                         clock                          = Clock{eltype(grid)}(time = 0),
-                         ice_thickness                  = Field{Center, Center, Nothing}(grid),
-                         ice_consolidation_thickness    = 0.0, # m
-                         ice_concentration              = Field{Center, Center, Nothing}(grid),
-                         ice_salinity                   = 0, # psu
-                         top_surface_temperature        = nothing,
-                         top_heat_flux                  = nothing,
-                         bottom_heat_flux               = 0,
-                         velocities                     = nothing,
-                         advection                      = nothing,
->>>>>>> 6b807360
                          top_heat_boundary_condition    = MeltingConstrainedFluxBalance(),
                          bottom_heat_boundary_condition = IceWaterThermalEquilibrium(),
                          # Default internal flux: thermal conductivity of 2 kg m s⁻³ K⁻¹, appropriate for freshwater ice
@@ -194,7 +181,6 @@
 
     # Package the external fluxes and boundary conditions
     external_heat_fluxes = (top = top_heat_flux,    
-<<<<<<< HEAD
                          bottom = bottom_heat_flux) 
 
     external_momentum_stress = (; u = top_u_stress,
@@ -202,12 +188,6 @@
 
     heat_boundary_conditions = (top = top_heat_boundary_condition,
                              bottom = bottom_heat_boundary_condition)
-=======
-                            bottom = bottom_heat_flux) 
-
-    heat_boundary_conditions = (top = top_heat_boundary_condition,
-                                bottom = bottom_heat_boundary_condition)
->>>>>>> 6b807360
 
     return SlabSeaIceModel(grid,
                            clock,
