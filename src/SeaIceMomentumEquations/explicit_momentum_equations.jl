using Oceananigans.Utils

const ExplicitMomentumEquation = SeaIceMomentumEquation{<:ExplicitSolver}

# Simple explicit stepping of the momentum equations
<<<<<<< HEAD
function step_momentum!(model, ::ExplicitMomentumEquation, Δt)
=======
function time_step_momentum!(model, ::ExplicitMomentumEquation, Δt)
>>>>>>> 14127950
    grid = model.grid
    arch = architecture(grid)

    u, v = model.velocities
    Gⁿ = model.timestepper.Gⁿ

    dynamics = model.dynamics

    model_fields = merge(dynamics.auxiliary_fields, model.velocities, 
                      (; h = model.ice_thickness, 
                         ℵ = model.ice_concentration, 
                         ρ = model.ice_density))


    ocean_velocities = dynamics.ocean_velocities
    clock = model.clock
    minimum_mass = dynamics.minimum_mass
    minimum_concentration = dynamics.minimum_concentration

    top_stress = dynamics.external_momentum_stresses.top
    bottom_stress = dynamics.external_momentum_stresses.bottom

    launch!(arch, grid, :xy, _step_velocities!, u, v, grid, Gⁿ, Δt, 
            top_stress, bottom_stress, ocean_velocities, 
            minimum_mass, minimum_concentration, clock, model_fields)

    return nothing
end

@kernel function _step_velocities!(u, v, grid, Gⁿ, Δt, 
                                   top_stress, bottom_stress, 
                                   ocean_velocities, minimum_mass, minimum_concentration, clock, fields)

    i, j = @index(Global, NTuple)
    
    ℵᶠᶠ = ℑxyᶠᶠᵃ(i, j, 1, grid, fields.ℵ)
    mᶠᶠ = ℑxyᶠᶠᵃ(i, j, 1, grid, ice_mass, fields.h, fields.ℵ, fields.ρ)
    
   # Implicit part of the stress that depends linearly on the velocity
   τuᵢ = ( implicit_τx_coefficient(i, j, 1, grid, bottom_stress, clock, fields) 
         + implicit_τx_coefficient(i, j, 1, grid, top_stress,    clock, fields)) / mᶠᶜ * ℵᶠᶜ 
   
   τvᵢ = ( implicit_τy_coefficient(i, j, 1, grid, bottom_stress, clock, fields) 
         + implicit_τy_coefficient(i, j, 1, grid, top_stress,    clock, fields)) / mᶜᶠ * ℵᶜᶠ 

    @inbounds begin
        uᴰ = (u[i, j, 1] + Δt * Gⁿ.u[i, j, 1]) / (1 + Δt * τuᵢ)
        vᴰ = (v[i, j, 1] + Δt * Gⁿ.v[i, j, 1]) / (1 + Δt * τvᵢ)

        uᶠ = free_drift_u(i, j, 1, grid, ocean_velocities)
        vᶠ = free_drift_v(i, j, 1, grid, ocean_velocities)

        sea_ice = (mᶠᶠ ≥ minimum_mass) & (ℵᶠᶠ ≥ minimum_concentration)
        
        u[i, j, 1] = ifelse(sea_ice, uᴰ, uᶠ)
        v[i, j, 1] = ifelse(sea_ice, vᴰ, vᶠ)
    end 
end

# Compute the tendencies for the explicit momentum equations
function compute_momentum_tendencies!(model, ::ExplicitMomentumEquation, Δt)
    
    dynamics = model.dynamics
    grid = model.grid

    clock    = model.clock
    coriolis = dynamics.coriolis
    rheology = dynamics.rheology

    model_fields = merge(dynamics.auxiliary_fields, model.velocities, 
            (; h = model.ice_thickness, 
               ℵ = model.ice_concentration, 
               ρ = model.ice_density))

    top_stress = dynamics.external_momentum_stresses.top
    bottom_stress = dynamics.external_momentum_stresses.bottom

    u_immersed_bc = model_fields.u.boundary_conditions.immersed
    v_immersed_bc = model_fields.v.boundary_conditions.immersed

    Gu = model.timestepper.Gⁿ.u
    Gv = model.timestepper.Gⁿ.v

    launch!(architecture(grid), grid, :xy, _compute_velocity_tendencies!, Gu, Gv, grid, Δt,
            rheology, model_fields, clock, coriolis,
            u_immersed_bc, v_immersed_bc,
            top_stress, bottom_stress, model.forcing)

    return nothing
end

@kernel function _compute_velocity_tendencies!(Gu, Gv, grid, Δt,
                                               rheology, model_fields, clock, coriolis,
                                               u_immersed_bc, v_immersed_bc,
                                               top_stress, bottom_stress, forcing)
    i, j = @index(Global, NTuple)
    @inbounds Gu[i, j, 1] = u_velocity_tendency(i, j, grid, Δt,
                                                rheology, model_fields, clock, coriolis,
                                                u_immersed_bc, top_stress, bottom_stress, forcing.u)

    @inbounds Gv[i, j, 1] = v_velocity_tendency(i, j, grid, Δt,
                                                rheology, model_fields, clock, coriolis,
                                                v_immersed_bc, top_stress, bottom_stress, forcing.v)
end<|MERGE_RESOLUTION|>--- conflicted
+++ resolved
@@ -3,11 +3,7 @@
 const ExplicitMomentumEquation = SeaIceMomentumEquation{<:ExplicitSolver}
 
 # Simple explicit stepping of the momentum equations
-<<<<<<< HEAD
-function step_momentum!(model, ::ExplicitMomentumEquation, Δt)
-=======
 function time_step_momentum!(model, ::ExplicitMomentumEquation, Δt)
->>>>>>> 14127950
     grid = model.grid
     arch = architecture(grid)
 
