using Oceananigans.Utils

const ExplicitMomentumEquation = SeaIceMomentumEquation{<:ExplicitSolver}

# Simple explicit stepping of the momentum equations
function time_step_momentum!(model, ::ExplicitMomentumEquation, Δt)
    grid = model.grid
    arch = architecture(grid)

    u, v = model.velocities
    Gⁿ = model.timestepper.Gⁿ

    dynamics = model.dynamics

    model_fields = merge(dynamics.auxiliary_fields, model.velocities, 
                      (; h = model.ice_thickness, 
                         ℵ = model.ice_concentration, 
                         ρ = model.ice_density))


    ocean_velocities = dynamics.ocean_velocities
    clock = model.clock
    minimum_mass = dynamics.minimum_mass
    minimum_concentration = dynamics.minimum_concentration

    top_stress = dynamics.external_momentum_stresses.top
    bottom_stress = dynamics.external_momentum_stresses.bottom

    launch!(arch, grid, :xy, _step_velocities!, u, v, grid, Gⁿ, Δt, 
            top_stress, bottom_stress, ocean_velocities, 
            minimum_mass, minimum_concentration, clock, model_fields)

    return nothing
end

@kernel function _step_velocities!(u, v, grid, Gⁿ, Δt, 
                                   top_stress, bottom_stress, 
                                   ocean_velocities, minimum_mass, minimum_concentration, clock, fields)

    i, j = @index(Global, NTuple)
<<<<<<< HEAD
    
    ℵᶠᶠ = ℑxyᶠᶠᵃ(i, j, 1, grid, fields.ℵ)
    mᶠᶠ = ℑxyᶠᶠᵃ(i, j, 1, grid, ice_mass, fields.h, fields.ℵ, fields.ρ)
    
=======
    kᴺ   = size(grid, 3)

    ℵᶠᶜ = ℑxᶠᵃᵃ(i, j, kᴺ, grid, fields.ℵ)
    ℵᶜᶠ = ℑyᵃᶠᵃ(i, j, kᴺ, grid, fields.ℵ)
    mᶠᶜ = ℑxᶠᵃᵃ(i, j, kᴺ, grid, ice_mass, fields.h, fields.ℵ, fields.ρ)
    mᶜᶠ = ℑyᵃᶠᵃ(i, j, kᴺ, grid, ice_mass, fields.h, fields.ℵ, fields.ρ)

>>>>>>> 684a009c
   # Implicit part of the stress that depends linearly on the velocity
   τuᵢ = ( implicit_τx_coefficient(i, j, kᴺ, grid, bottom_stress, clock, fields) 
         - implicit_τx_coefficient(i, j, kᴺ, grid, top_stress,    clock, fields)) / mᶠᶜ * ℵᶠᶜ 
   
   τvᵢ = ( implicit_τy_coefficient(i, j, kᴺ, grid, bottom_stress, clock, fields) 
         - implicit_τy_coefficient(i, j, kᴺ, grid, top_stress,    clock, fields)) / mᶜᶠ * ℵᶜᶠ 

    @inbounds begin
        uᴰ = (u[i, j, 1] + Δt * Gⁿ.u[i, j, 1]) / (1 + Δt * τuᵢ)
        vᴰ = (v[i, j, 1] + Δt * Gⁿ.v[i, j, 1]) / (1 + Δt * τvᵢ)

        uᶠ = free_drift_u(i, j, kᴺ, grid, ocean_velocities)
        vᶠ = free_drift_v(i, j, kᴺ, grid, ocean_velocities)

        sea_ice = (mᶠᶠ ≥ minimum_mass) & (ℵᶠᶠ ≥ minimum_concentration)
        
        u[i, j, 1] = ifelse(sea_ice, uᴰ, uᶠ)
        v[i, j, 1] = ifelse(sea_ice, vᴰ, vᶠ)
    end 
end

# Compute the tendencies for the explicit momentum equations
function compute_momentum_tendencies!(model, ::ExplicitMomentumEquation, Δt)
    
    dynamics = model.dynamics
    grid = model.grid

    clock    = model.clock
    coriolis = dynamics.coriolis
    rheology = dynamics.rheology

    model_fields = merge(dynamics.auxiliary_fields, model.velocities, 
            (; h = model.ice_thickness, 
               ℵ = model.ice_concentration, 
               ρ = model.ice_density))

    top_stress = dynamics.external_momentum_stresses.top
    bottom_stress = dynamics.external_momentum_stresses.bottom

    u_immersed_bc = model_fields.u.boundary_conditions.immersed
    v_immersed_bc = model_fields.v.boundary_conditions.immersed

    Gu = model.timestepper.Gⁿ.u
    Gv = model.timestepper.Gⁿ.v

    launch!(architecture(grid), grid, :xy, _compute_velocity_tendencies!, Gu, Gv, grid, Δt,
            rheology, model_fields, clock, coriolis,
            u_immersed_bc, v_immersed_bc,
            top_stress, bottom_stress, model.forcing)

    return nothing
end

@kernel function _compute_velocity_tendencies!(Gu, Gv, grid, Δt,
                                               rheology, model_fields, clock, coriolis,
                                               u_immersed_bc, v_immersed_bc,
                                               top_stress, bottom_stress, forcing)
    i, j = @index(Global, NTuple)
    @inbounds Gu[i, j, 1] = u_velocity_tendency(i, j, grid, Δt,
                                                rheology, model_fields, clock, coriolis,
                                                u_immersed_bc, top_stress, bottom_stress, forcing.u)

    @inbounds Gv[i, j, 1] = v_velocity_tendency(i, j, grid, Δt,
                                                rheology, model_fields, clock, coriolis,
                                                v_immersed_bc, top_stress, bottom_stress, forcing.v)
end<|MERGE_RESOLUTION|>--- conflicted
+++ resolved
@@ -38,20 +38,10 @@
                                    ocean_velocities, minimum_mass, minimum_concentration, clock, fields)
 
     i, j = @index(Global, NTuple)
-<<<<<<< HEAD
     
     ℵᶠᶠ = ℑxyᶠᶠᵃ(i, j, 1, grid, fields.ℵ)
     mᶠᶠ = ℑxyᶠᶠᵃ(i, j, 1, grid, ice_mass, fields.h, fields.ℵ, fields.ρ)
     
-=======
-    kᴺ   = size(grid, 3)
-
-    ℵᶠᶜ = ℑxᶠᵃᵃ(i, j, kᴺ, grid, fields.ℵ)
-    ℵᶜᶠ = ℑyᵃᶠᵃ(i, j, kᴺ, grid, fields.ℵ)
-    mᶠᶜ = ℑxᶠᵃᵃ(i, j, kᴺ, grid, ice_mass, fields.h, fields.ℵ, fields.ρ)
-    mᶜᶠ = ℑyᵃᶠᵃ(i, j, kᴺ, grid, ice_mass, fields.h, fields.ℵ, fields.ρ)
-
->>>>>>> 684a009c
    # Implicit part of the stress that depends linearly on the velocity
    τuᵢ = ( implicit_τx_coefficient(i, j, kᴺ, grid, bottom_stress, clock, fields) 
          - implicit_τx_coefficient(i, j, kᴺ, grid, top_stress,    clock, fields)) / mᶠᶜ * ℵᶠᶜ 
