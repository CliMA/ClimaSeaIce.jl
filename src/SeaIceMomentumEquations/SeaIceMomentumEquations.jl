module SeaIceMomentumEquations

# The only functions provided by the module
export compute_momentum_tendencies!, time_step_momentum!
export SeaIceMomentumEquation, ExplicitSolver, SplitExplicitSolver, SemiImplicitStress

using ClimaSeaIce

using Oceananigans
using KernelAbstractions: @kernel, @index
using Oceananigans.Utils: launch!
using Oceananigans.Operators
using Oceananigans.Grids
using Oceananigans.Grids: architecture

using ClimaSeaIce: ice_mass
using ClimaSeaIce.Rheologies: ∂ⱼ_σ₁ⱼ, 
                              ∂ⱼ_σ₂ⱼ, 
                              immersed_∂ⱼ_σ₁ⱼ,
                              immersed_∂ⱼ_σ₂ⱼ,
                              rheology_auxiliary_fields, 
                              compute_stresses!,
                              initialize_rheology!,
                              compute_substep_Δtᶠᶠᶜ,
                              sum_of_forcing_u,
                              sum_of_forcing_v

import Oceananigans: fields
import ClimaSeaIce.Rheologies: rheology_prognostic_tracers

## A Framework to solve for the ice momentum equation, in the form:
## 
##     ∂u                   τₒ    τₐ
##     -- + f x u = ∇ ⋅ σ + --  + -- + g∇η
##     ∂t                   mᵢ    mᵢ
## 
## where the terms (left to right) represent the 
## - time derivative of the ice velocity
## - coriolis force
## - divergence of internal stresses
## - ice-ocean boundary stress 
## - ice-atmosphere boundary stress 
## - ocean dynamic surface

# Fallbacks for `nothing` ice dynamics
<<<<<<< HEAD
step_momentum!(model, dynamics, Δt) = nothing
=======
time_step_momentum!(model, dynamics, Δt) = nothing
>>>>>>> 14127950
compute_momentum_tendencies!(model, dynamics, Δt) = nothing

include("sea_ice_momentum_equations.jl")
include("sea_ice_external_stress.jl")
include("momentum_tendencies_kernel_functions.jl")
include("explicit_momentum_equations.jl")
include("split_explicit_momentum_equations.jl")

end<|MERGE_RESOLUTION|>--- conflicted
+++ resolved
@@ -43,11 +43,7 @@
 ## - ocean dynamic surface
 
 # Fallbacks for `nothing` ice dynamics
-<<<<<<< HEAD
-step_momentum!(model, dynamics, Δt) = nothing
-=======
 time_step_momentum!(model, dynamics, Δt) = nothing
->>>>>>> 14127950
 compute_momentum_tendencies!(model, dynamics, Δt) = nothing
 
 include("sea_ice_momentum_equations.jl")
