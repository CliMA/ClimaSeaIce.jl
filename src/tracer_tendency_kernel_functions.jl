using Oceananigans.Advection
using ClimaSeaIce.SeaIceThermodynamics: thickness_thermodynamic_tendency

@kernel function _compute_tracer_tendencies!(Gⁿ, ice_thickness,
                                             grid,
                                             clock,
                                             velocities,
                                             advection,
                                             concentration,
                                             thermodynamics,
                                             top_external_heat_flux,
                                             bottom_external_heat_flux,
                                             h_forcing,
                                             model_fields)

    i, j, k = @index(Global, NTuple)
    
    @inbounds Gⁿ.h[i, j, k] = ice_thickness_tendency(i, j, k, grid, clock,
                                                     velocities,
                                                     advection,
                                                     ice_thickness,
                                                     concentration,
                                                     thermodynamics,
                                                     top_external_heat_flux,
                                                     bottom_external_heat_flux,
                                                     h_forcing,
                                                     model_fields)
     
    @inbounds Gⁿ.ℵ[i, j, k] = - horizontal_div_Uc(i, j, k, grid, advection, velocities, concentration)
end

# Thickness change due to accretion and melting, restricted by minimum allowable value
function ice_thickness_tendency(i, j, k, grid, clock,
                                velocities,
                                advection,
                                ice_thickness,
                                ice_concentration,
                                thermodynamics,
                                top_external_heat_flux,
                                bottom_external_heat_flux,
                                h_forcing,
                                model_fields)

    Gh_advection = - div_Uℵh(i, j, k, grid, advection, velocities, concentration, ice_thickness)

<<<<<<< HEAD
    Gh_thermodynamics = thickness_thermodynamic_tendency(i, j, k, grid, 
                                                         ice_thickness, 
                                                         concentration,
                                                         thermodynamics,
                                                         top_external_heat_flux,
                                                         bottom_external_heat_flux,
                                                         clock, model_fields)
=======
    Gh_growth = thickness_thermodynamic_tendency(i, j, k, grid, 
                                                 ice_thickness, 
                                                 ice_concentration,
                                                 thermodynamics,
                                                 top_external_heat_flux,
                                                 bottom_external_heat_flux,
                                                 clock, model_fields)
>>>>>>> 823915d3

    
    # Compute forcing
    Fh = zero(grid) #h_forcing(i, j, grid, clock, model_fields)

    return Gh_advection + Gh_thermodynamics + Fh
end<|MERGE_RESOLUTION|>--- conflicted
+++ resolved
@@ -43,23 +43,13 @@
 
     Gh_advection = - div_Uℵh(i, j, k, grid, advection, velocities, concentration, ice_thickness)
 
-<<<<<<< HEAD
     Gh_thermodynamics = thickness_thermodynamic_tendency(i, j, k, grid, 
                                                          ice_thickness, 
-                                                         concentration,
+                                                         ice_concentration,
                                                          thermodynamics,
                                                          top_external_heat_flux,
                                                          bottom_external_heat_flux,
                                                          clock, model_fields)
-=======
-    Gh_growth = thickness_thermodynamic_tendency(i, j, k, grid, 
-                                                 ice_thickness, 
-                                                 ice_concentration,
-                                                 thermodynamics,
-                                                 top_external_heat_flux,
-                                                 bottom_external_heat_flux,
-                                                 clock, model_fields)
->>>>>>> 823915d3
 
     
     # Compute forcing
