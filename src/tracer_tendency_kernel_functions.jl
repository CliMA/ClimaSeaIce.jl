using Oceananigans.Advection
using ClimaSeaIce.SeaIceDynamics: compute_momentum_tendencies!

function compute_tendencies!(model::SIM, Δt)
    compute_tracer_tendencies!(model)
    compute_momentum_tendencies!(model, model.dynamics, Δt)
    return nothing
end

function compute_tracer_tendencies!(model::SIM)
    grid = model.grid
    arch = architecture(grid)
   
    launch!(arch, grid, :xy,
            _compute_dynamic_ice_variables_tendencies!,
            model.timestepper.Gⁿ,
            grid,
            model.velocities,
            model.advection,
            model.ice_thickness,
            model.ice_concentration)

    # Advance tracers
    for tracer_idx in keys(model.tracers)
        tracer = @inbounds model.tracers[tracer_idx]

        if (tracer_idx ∈ keys(model.timestepper.Gⁿ))
            tendency = @inbounds model.timestepper.Gⁿ[tracer_idx]
            launch!(arch, grid, :xy,
                    _compute_dynamic_tracer_tendency!,
                    tendency,
                    grid,
                    model.velocities,
                    model.advection,
                    tracer)
        end

    end

    return nothing
end

@kernel function _compute_dynamic_tracer_tendency!(Gⁿ, 
                                                   grid,
                                                   velocities,
                                                   advection,
                                                   tracer)
    i, j = @index(Global, NTuple)
    kᴺ   = size(grid, 3) # Assumption! The sea ice is located at the _top_ of the grid

    @inbounds Gⁿ[i, j, 1] = - horizontal_div_Uc(i, j, kᴺ, grid, advection, velocities, tracer)
end

@kernel function _compute_dynamic_ice_variables_tendencies!(Gⁿ, 
                                                            grid,
                                                            velocities,
                                                            advection,
                                                            ice_thickness,
                                                            ice_concentration)

    i, j = @index(Global, NTuple)
    kᴺ   = size(grid, 3) # Assumption! The sea ice is located at the _top_ of the grid
 
    @inbounds begin
        Gⁿ.h[i, j, 1] = - horizontal_div_Uc(i, j, kᴺ, grid, advection, velocities, ice_thickness)
        Gⁿ.ℵ[i, j, 1] = - horizontal_div_Uc(i, j, kᴺ, grid, advection, velocities, ice_concentration)

        # TODO: BBM rheology needs this!
        # compute_tracer_tendencies!(Gⁿ, i, j, grid, advection, velocities, tracers)
    end
end

<<<<<<< HEAD
const EmptyTuples = Union{NamedTuple{(), Tuple{}}, Tuple{}}

compute_tracer_tendencies!(G, i, j, grid, advection, velocities, ::EmptyTuples) = nothing

function compute_tracer_tendencies!(G, i, j, grid, advection, velocities, tracers)
    # Assumption! The tracer tendencies are the first ones
    for n in keys(tracers)
        if n ∈ keys(G)
            @inbounds G[n][i, j, 1] = - horizontal_div_Uc(i, j, 1, grid, advection, velocities, tracers[n])
        end
    end
end
=======
# const EmptyTuples = Union{NamedTuple{(), Tuple{}}, Tuple{}}

# compute_tracer_tendencies!(G, i, j, grid, advection, velocities, ::EmptyTuples) = nothing

# function compute_tracer_tendencies!(G, i, j, grid, advection, velocities, tracers)
#     # Assumption! The tracer tendencies are the first ones
#     for n in eachindex(G)
#         @inbounds G[n][i, j, 1] = - horizontal_div_Uc(i, j, 1, grid, advection, velocities, tracers[n])
#     end
# end
>>>>>>> f71b8c78
<|MERGE_RESOLUTION|>--- conflicted
+++ resolved
@@ -70,7 +70,6 @@
     end
 end
 
-<<<<<<< HEAD
 const EmptyTuples = Union{NamedTuple{(), Tuple{}}, Tuple{}}
 
 compute_tracer_tendencies!(G, i, j, grid, advection, velocities, ::EmptyTuples) = nothing
@@ -82,16 +81,4 @@
             @inbounds G[n][i, j, 1] = - horizontal_div_Uc(i, j, 1, grid, advection, velocities, tracers[n])
         end
     end
-end
-=======
-# const EmptyTuples = Union{NamedTuple{(), Tuple{}}, Tuple{}}
-
-# compute_tracer_tendencies!(G, i, j, grid, advection, velocities, ::EmptyTuples) = nothing
-
-# function compute_tracer_tendencies!(G, i, j, grid, advection, velocities, tracers)
-#     # Assumption! The tracer tendencies are the first ones
-#     for n in eachindex(G)
-#         @inbounds G[n][i, j, 1] = - horizontal_div_Uc(i, j, 1, grid, advection, velocities, tracers[n])
-#     end
-# end
->>>>>>> f71b8c78
+end