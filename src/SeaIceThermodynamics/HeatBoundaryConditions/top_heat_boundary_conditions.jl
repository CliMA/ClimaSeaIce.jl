#####
##### Surface heat boundary conditions
#####

struct MeltingConstrainedFluxBalance{STS}
    top_surface_temperature_solver :: STS
end

struct LinearizedSurfaceTemperatureSolver end
struct NonlinearSurfaceTemperatureSolver end

"""
    MeltingConstrainedFluxBalance(top_surface_temperature_solver=NonlinearSurfaceTemperatureSolver())

Return a boundary condition that determines the top (or "upper surface") temperature ``Tᵤ``
to equilibrate the top heat fluxes,

```math
Qₓ₁(Tᵤ) + Qₓ₂(Tᵤ) + ⋯ - Qᵢ = Σᴺ Qₓₙ(Tᵤ) - Qᵢ = δQ ,
```

where ``Qᵢ`` is the intrinsic flux into the top from within the ice
(typically, a conductive flux), ``Qₓₙ`` represent external fluxes into the
air above the ice, ``δQ`` is the residual flux, and ``Tᵤ`` is the (upper)
top temperature. ``Tᵤ`` is evaluated under the constraint that

```math
Tᵤ ≤ Tₘ(S),
```

where ``Tₘ(S)`` is the melting temperature, which is a function of the
ice salinity at the top, ``S``. When ``Tᵤ < Tₘ(S)``, the top is
frozen and ``δQ = 0``. When the constraint operates, such that ``Tᵤ = Tₘ(S)``,
the top is melting and the residual flux is non-zero.

```math
δQ ≡ Σᴺ Qₙ(Tₘ) - Qᵢ(Tₘ).
```

The residual flux is consumed by the cost of transforming ice into liquid water,
and is related to the rate of change of ice thickness, ``h``, by

```math
\\frac{dhₛ}{dt} = δQ / ℒ(Tᵤ)
```

where ``ℒ(Tᵤ)`` is the latent heat, equal to the different between
the higher internal energy of liquid water and the lower internal energy of solid ice,
at the temperature ``Tᵤ``.

"""
MeltingConstrainedFluxBalance() = MeltingConstrainedFluxBalance(NonlinearSurfaceTemperatureSolver())

#####
##### Flux imbalance and temperature
#####

@inline function top_flux_imbalance(i, j, grid, top_heat_bc, top_surface_temperature,
                                    internal_fluxes, external_fluxes, clock, model_fields)

    # Schematic of the Stefan condition at an upper top
    #        
    #  air       ↑   Qx ≡ external_fluxes. Example: Qx = σ T⁴
    #          |⎴⎴⎴|
    # ----------------------- ↕ hₛ(t) → ℒ ∂t hₛ = δQ | T ≤ Tₘ
    #          |⎵⎵⎵|
    #  ice       ↑   Qi ≡ internal_fluxes. Example Qi = - k ∂z T
    #      

    Qi = getflux(internal_fluxes, i, j, grid, top_surface_temperature, clock, model_fields)
    Qx = getflux(external_fluxes, i, j, grid, top_surface_temperature, clock, model_fields)

    # The imbalance is defined such that
    # negative imbalance => heat accumulates (out > in) ⟹  growth
    return Qx - Qi
end

@inline top_surface_temperature(i, j, grid, ::PrescribedTemperature, Tu, args...) = Tu

using RootSolvers: SecantMethod, find_zero, CompactSolution

@inline function top_surface_temperature(i, j, grid, top_heat_bc,
                                         current_top_surface_temperature,
                                         internal_fluxes, external_fluxes,
                                         clock, model_fields)

    Tu = @inbounds current_top_surface_temperature[i, j, 1]
    T₁ = Tu + 1
    T₂ = Tu - 0
    FT = eltype(grid)
    method = SecantMethod{FT}(T₁, T₂)
    solution_type = CompactSolution()

    flux_balance(T) = getflux(external_fluxes, i, j, grid, T, clock, model_fields) -
                      getflux(internal_fluxes, i, j, grid, T, clock, model_fields)

    solution = find_zero(flux_balance, method, solution_type)
<<<<<<< HEAD
   
    h = @inbounds model_fields.h[i, j, 1]

    return ifelse(h > 0, solution.root, Tu)
end
=======

    return solution.root
end
>>>>>>> f60c02bc
<|MERGE_RESOLUTION|>--- conflicted
+++ resolved
@@ -95,14 +95,8 @@
                       getflux(internal_fluxes, i, j, grid, T, clock, model_fields)
 
     solution = find_zero(flux_balance, method, solution_type)
-<<<<<<< HEAD
    
     h = @inbounds model_fields.h[i, j, 1]
 
     return ifelse(h > 0, solution.root, Tu)
-end
-=======
-
-    return solution.root
-end
->>>>>>> f60c02bc
+end