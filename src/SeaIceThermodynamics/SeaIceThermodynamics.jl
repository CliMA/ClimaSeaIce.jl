module SeaIceThermodynamics

export SlabSeaIceThermodynamics, 
       PhaseTransitions,
       MeltingConstrainedFluxBalance,
       PrescribedTemperature,
       RadiativeEmission,
       ConductiveFlux,
       FluxFunction

using Adapt

#####
##### A bit of thermodynamics to start the day
#####

struct LinearLiquidus{FT}
    freshwater_melting_temperature :: FT
    slope :: FT
end

"""
    LinearLiquidus(FT=Float64,
                   slope = 0.054, # psu / ᵒC
                   freshwater_melting_temperature = 0) # ᵒC

Return a linear model for the dependence of the melting temperature of
saltwater on salinity,

```math
Tₘ(S) = T₀ - m S ,
```

where ``Tₘ(S)`` is the melting temperature as a function of salinity ``S``,
``T₀`` is the melting temperature of freshwater, and ``m`` is the ratio
between the melting temperature and salinity (in other words the linear model
should be thought of as defining ``m`` and could be written ``m ≡ (T₀ - Tₘ) / S``.
The signs are arranged so that ``m > 0`` for saltwater).

The defaults assume that salinity is given in practical salinity units `psu` and
temperature is in degrees Celsius.

Note: the function `melting_temperature(liquidus, salinity)` returns the
melting temperature given `salinity`.
"""
function LinearLiquidus(FT::DataType=Float64;
                        slope = 0.054, # psu / ᵒC
                        freshwater_melting_temperature = 0) # ᵒC

    return LinearLiquidus(convert(FT, freshwater_melting_temperature),
                          convert(FT, slope))
end

@inline function melting_temperature(liquidus::LinearLiquidus, salinity)
    return liquidus.freshwater_melting_temperature - liquidus.slope * salinity
end

struct PhaseTransitions{FT, L}
    ice_density :: FT
    ice_heat_capacity :: FT
    liquid_density :: FT
    liquid_heat_capacity :: FT
    reference_latent_heat :: FT
    reference_temperature :: FT
    liquidus :: L
end

"""
    PhaseTransitions(FT=Float64,
                     ice_density           = 917,   # kg m⁻³
                     ice_heat_capacity     = 2000,  # J / (kg ᵒC)
                     liquid_density        = 999.8, # kg m⁻³
                     liquid_heat_capacity  = 4186,  # J / (kg ᵒC)
                     reference_latent_heat = 334e3  # J kg⁻³
                     liquidus = LinearLiquidus(FT)) # default assumes psu, ᵒC

Return a representation of transitions between the solid and liquid phases
of salty water: in other words, the freezing and melting of sea ice.

The latent heat of fusion ``ℒ(T)`` (more simply just "latent heat") is
a function of temperature ``T`` via

```math
ρᵢ ℒ(T) = ρᵢ ℒ₀ + (ρ_ℓ c_ℓ - ρᵢ cᵢ) (T - T₀)    
```

where ``ρᵢ`` is the `ice_density`, ``ρ_ℓ`` is the liquid density,
``cᵢ`` is the heat capacity of ice, and ``c_ℓ`` is the heat capacity of
liquid, and ``T₀`` is a reference temperature, all of which are assumed constant.

The default `liquidus` assumes that salinity has practical salinity units (psu)
and that temperature is degrees Celsius.
"""
@inline function PhaseTransitions(FT=Float64;
                                  ice_density           = 917,    # kg m⁻³
                                  ice_heat_capacity     = 2000,   # J / (kg ᵒC)
                                  liquid_density        = 999.8,  # kg m⁻³
                                  liquid_heat_capacity  = 4186,   # J / (kg ᵒC)
                                  reference_latent_heat = 334e3,  # J kg⁻³
                                  reference_temperature = 0,      # ᵒC
                                  liquidus = LinearLiquidus(FT))

    return PhaseTransitions(convert(FT, ice_density),
                            convert(FT, ice_heat_capacity),
                            convert(FT, liquid_density),
                            convert(FT, liquid_heat_capacity),
                            convert(FT, reference_latent_heat),
                            convert(FT, reference_temperature),
                            liquidus)
end

Adapt.adapt_structure(to, p::PhaseTransitions) = 
    PhaseTransitions(Adapt.adapt(to, p.ice_density),
                     Adapt.adapt(to, p.ice_heat_capacity),
                     Adapt.adapt(to, p.liquid_density),
                     Adapt.adapt(to, p.liquid_heat_capacity),
                     Adapt.adapt(to, p.reference_latent_heat),
                     Adapt.adapt(to, p.reference_temperature),
                     Adapt.adapt(to, p.liquidus))

@inline function latent_heat(thermo::PhaseTransitions, T)
    T₀ = thermo.reference_temperature    
    ℒ₀ = thermo.reference_latent_heat
    ρᵢ = thermo.ice_density
    ρℓ = thermo.liquid_density
    cᵢ = thermo.ice_heat_capacity
    cℓ = thermo.liquid_heat_capacity

    return ρℓ * ℒ₀ + (ρℓ * cℓ - ρᵢ * cᵢ) * (T - T₀)
end

@inline external_top_heat_flux(ice_thermodynamics, top_heat_flux) = top_heat_flux

# Fallback for no thermodynamics
@inline thickness_thermodynamic_tendency(i, j, grid, args...) = zero(grid)

include("HeatBoundaryConditions/HeatBoundaryConditions.jl")

using .HeatBoundaryConditions:
    IceWaterThermalEquilibrium,
    MeltingConstrainedFluxBalance,
    RadiativeEmission,
    FluxFunction,
    PrescribedTemperature,
<<<<<<< HEAD
    bottom_temperature, 
    top_surface_temperature,
=======
>>>>>>> f60c02bc
    getflux

using Oceananigans.Utils: prettysummary
using Oceananigans.TimeSteppers: Clock
using Oceananigans.Fields: field, Field, Center, ZeroField, ConstantField

# Simulations interface
import Oceananigans: fields, prognostic_fields
import Oceananigans.Fields: set!
import Oceananigans.Models: AbstractModel
import Oceananigans.OutputWriters: default_included_properties
import Oceananigans.Simulations: reset!, initialize!, iteration
import Oceananigans.TimeSteppers: time_step!, update_state!
import Oceananigans.Utils: prettytime

# TODO: Fix this after this PR
# include("EnthalpyMethodThermodynamics.jl")

include("nothing_thermodynamics.jl")
include("slab_sea_ice_thermodynamics.jl")
include("slab_heat_and_tracer_fluxes.jl")
include("slab_thermodynamics_tendencies.jl")

end<|MERGE_RESOLUTION|>--- conflicted
+++ resolved
@@ -142,11 +142,8 @@
     RadiativeEmission,
     FluxFunction,
     PrescribedTemperature,
-<<<<<<< HEAD
     bottom_temperature, 
     top_surface_temperature,
-=======
->>>>>>> f60c02bc
     getflux
 
 using Oceananigans.Utils: prettysummary
