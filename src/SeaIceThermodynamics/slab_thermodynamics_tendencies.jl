using ClimaSeaIce.SeaIceThermodynamics.HeatBoundaryConditions: bottom_temperature, top_surface_temperature
using Oceananigans

# Frazil ice formation
@inline function thermodynamic_tendency(i, j, k, grid,
                                        ice_thermodynamics::SlabSeaIceThermodynamics,
                                        ice_thickness,
                                        ice_concentration,
                                        ice_consolidation_thickness,
                                        ice_salinity,
                                        top_external_heat_flux,
                                        bottom_external_heat_flux,
                                        clock, model_fields)

    phase_transitions = ice_thermodynamics.phase_transitions

    top_heat_bc = ice_thermodynamics.heat_boundary_conditions.top
    bottom_heat_bc = ice_thermodynamics.heat_boundary_conditions.bottom
    liquidus = phase_transitions.liquidus

    Qi = ice_thermodynamics.internal_heat_flux
    Qu = top_external_heat_flux
    Qb = bottom_external_heat_flux
    Tu = ice_thermodynamics.top_surface_temperature

    @inbounds begin
        hᵢ = ice_thickness[i, j, k]
        hc = ice_consolidation_thickness[i, j, k]
<<<<<<< HEAD
        ℵᵢ = ice_concentration[i, j, k]
        Sᵢ = ice_salinity[i, j, k]
=======
>>>>>>> 684a009c
    end

    @inbounds Tuᵢ = Tu[i, j, k]

    consolidated_ice = hᵢ ≥ hc

    # Determine top surface temperature. 
    # Does this really fit here?
    # This is updating the temperature inside the ice_thermodynamics module
    if !isa(top_heat_bc, PrescribedTemperature) # update surface temperature?
        if consolidated_ice # slab is consolidated and has an independent surface temperature
            Tu⁻ = @inbounds Tu[i, j, k]
            Tuⁿ = top_surface_temperature(i, j, grid, top_heat_bc, Tu⁻, Qi, Qu, clock, model_fields)
            # We cap by melting temperature
            Tuₘ = melting_temperature(liquidus, Sᵢ)
            Tuⁿ = min(Tuⁿ, Tuₘ)
        else # slab is unconsolidated and does not have an independent surface temperature
            Tuⁿ = bottom_temperature(i, j, grid, bottom_heat_bc, liquidus)
        end

        @inbounds Tu[i, j, k] = Tuⁿ
    end

    @inbounds Tuᵢ = Tu[i, j, k]

    Tbᵢ = bottom_temperature(i, j, grid, bottom_heat_bc, liquidus)
    ℰb = latent_heat(phase_transitions, Tbᵢ)
    ℰu = latent_heat(phase_transitions, Tuᵢ)

    # Retrieve fluxes
    Quᵢ = getflux(Qu, i, j, grid, Tuᵢ, clock, model_fields)
    Qiᵢ = getflux(Qi, i, j, grid, Tuᵢ, clock, model_fields)
    Qbᵢ = getflux(Qb, i, j, grid, Tuᵢ, clock, model_fields)

    # Upper (top) and bottom interface velocities
    wu = (Quᵢ - Qiᵢ) / ℰu # < 0 => melting
    wb =      + Qiᵢ  / ℰb # < 0 => freezing

    # Ice forming at the bottom.
    # it applies to the whole area, so it need 
    # not be multiplied by the concentration
    wf = - Qbᵢ / ℰb

    return wu + wb + wf
end<|MERGE_RESOLUTION|>--- conflicted
+++ resolved
@@ -26,11 +26,6 @@
     @inbounds begin
         hᵢ = ice_thickness[i, j, k]
         hc = ice_consolidation_thickness[i, j, k]
-<<<<<<< HEAD
-        ℵᵢ = ice_concentration[i, j, k]
-        Sᵢ = ice_salinity[i, j, k]
-=======
->>>>>>> 684a009c
     end
 
     @inbounds Tuᵢ = Tu[i, j, k]
