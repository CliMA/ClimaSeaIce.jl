using ClimaSeaIce.SeaIceThermodynamics.HeatBoundaryConditions: bottom_temperature, top_surface_temperature

# Frazil ice formation
@inline function thermodynamic_tendency(i, j, k, grid,
<<<<<<< HEAD
                                        thermodynamics::SlabSeaIceThermodynamics,
=======
                                        ice_thermodynamics::SlabSeaIceThermodynamics,
>>>>>>> 14127950
                                        ice_thickness,
                                        ice_concentration,
                                        ice_consolidation_thickness,
                                        top_external_heat_flux,
                                        bottom_external_heat_flux,
                                        clock, model_fields)

    phase_transitions = ice_thermodynamics.phase_transitions

    top_heat_bc = ice_thermodynamics.heat_boundary_conditions.top
    bottom_heat_bc = ice_thermodynamics.heat_boundary_conditions.bottom
    liquidus = phase_transitions.liquidus

    Qi = ice_thermodynamics.internal_heat_flux
    Qu = top_external_heat_flux
    Qb = bottom_external_heat_flux
    Tu = ice_thermodynamics.top_surface_temperature

    @inbounds begin
        hᵢ = ice_thickness[i, j, k]
        hc = ice_consolidation_thickness[i, j, k]
        ℵᵢ = ice_concentration[i, j, k]
    end

    @inbounds Tuᵢ = Tu[i, j, k]

<<<<<<< HEAD
    consolidated_ice = hᵢ > hc
=======
    consolidated_ice = hᵢ ≥ hc
>>>>>>> 14127950

    # Determine top surface temperature. 
    # Does this really fit here?
    # This is updating the temperature inside the ice_thermodynamics module
    if !isa(top_heat_bc, PrescribedTemperature) # update surface temperature?
        if consolidated_ice # slab is consolidated and has an independent surface temperature
            Tu⁻ = @inbounds Tu[i, j, k]
            Tuⁿ = top_surface_temperature(i, j, grid, top_heat_bc, Tu⁻, Qi, Qu, clock, model_fields)
        else # slab is unconsolidated and does not have an independent surface temperature
            Tuⁿ = bottom_temperature(i, j, grid, bottom_heat_bc, liquidus)
        end

        @inbounds Tu[i, j, k] = Tuⁿ
    end

    @inbounds Tuᵢ = Tu[i, j, k]

    Tbᵢ = bottom_temperature(i, j, grid, bottom_heat_bc, liquidus)
    ℰb = latent_heat(phase_transitions, Tbᵢ)
    ℰu = latent_heat(phase_transitions, Tuᵢ)

    # Retrieve fluxes
    Quᵢ = getflux(Qu, i, j, grid, Tuᵢ, clock, model_fields)
    Qiᵢ = getflux(Qi, i, j, grid, Tuᵢ, clock, model_fields)
    Qbᵢ = getflux(Qb, i, j, grid, Tuᵢ, clock, model_fields)

    # Upper (top) and bottom interface velocities
<<<<<<< HEAD
    wu = (Quᵢ - Qiᵢ) / ℰu * ℵᵢ # < 0 => melting
    wb =      + Qiᵢ  / ℰb * ℵᵢ # < 0 => freezing
=======
    wu = (Quᵢ - Qiᵢ) / ℰu # < 0 => melting
    wb =      + Qiᵢ  / ℰb # < 0 => freezing
>>>>>>> 14127950

    # Ice forming at the bottom.
    # it applies to the whole area, so it need 
    # not be multiplied by the concentration
    wf = - Qbᵢ / ℰb

    return wu + wb + wf
end<|MERGE_RESOLUTION|>--- conflicted
+++ resolved
@@ -2,11 +2,7 @@
 
 # Frazil ice formation
 @inline function thermodynamic_tendency(i, j, k, grid,
-<<<<<<< HEAD
-                                        thermodynamics::SlabSeaIceThermodynamics,
-=======
                                         ice_thermodynamics::SlabSeaIceThermodynamics,
->>>>>>> 14127950
                                         ice_thickness,
                                         ice_concentration,
                                         ice_consolidation_thickness,
@@ -33,11 +29,7 @@
 
     @inbounds Tuᵢ = Tu[i, j, k]
 
-<<<<<<< HEAD
-    consolidated_ice = hᵢ > hc
-=======
     consolidated_ice = hᵢ ≥ hc
->>>>>>> 14127950
 
     # Determine top surface temperature. 
     # Does this really fit here?
@@ -65,13 +57,8 @@
     Qbᵢ = getflux(Qb, i, j, grid, Tuᵢ, clock, model_fields)
 
     # Upper (top) and bottom interface velocities
-<<<<<<< HEAD
-    wu = (Quᵢ - Qiᵢ) / ℰu * ℵᵢ # < 0 => melting
-    wb =      + Qiᵢ  / ℰb * ℵᵢ # < 0 => freezing
-=======
     wu = (Quᵢ - Qiᵢ) / ℰu # < 0 => melting
     wb =      + Qiᵢ  / ℰb # < 0 => freezing
->>>>>>> 14127950
 
     # Ice forming at the bottom.
     # it applies to the whole area, so it need 
