--- conflicted
+++ resolved
@@ -77,47 +77,6 @@
     v_velocity_kernel!, _ = configure_kernel(arch, grid, params, _v_velocity_step!)
 
     substeps = dynamics.solver.substeps
-<<<<<<< HEAD
-    
-    initialize_rheology!(model, dynamics.rheology)
-
-    for substep in 1 : substeps
-        if params == :xy
-            # Fill the halo regions for u and v before each substep
-            fill_halo_regions!(u)
-            fill_halo_regions!(v)
-        end
-
-        # Compute stresses! depending on the particular rheology implementation
-        compute_stresses!(model, dynamics, rheology, Δt)
-
-        # The momentum equations are solved using an alternating leap-frog algorithm
-        # for u and v (used for the ocean - ice stresses and the coriolis term)
-        # In even substeps we calculate uⁿ⁺¹ = f(vⁿ) and vⁿ⁺¹ = f(uⁿ⁺¹).
-        # In odd substeps we switch and calculate vⁿ⁺¹ = f(uⁿ) and uⁿ⁺¹ = f(vⁿ⁺¹).
-        if iseven(substep) 
-            u_velocity_kernel!(u, grid, Δt, substeps, rheology, model_fields, 
-                               free_drift, clock, coriolis,
-                               minimum_mass, minimum_concentration, 
-                               u_immersed_bc, top_stress, bottom_stress, u_forcing)
-
-            v_velocity_kernel!(v, grid, Δt, substeps, rheology, model_fields, 
-                               free_drift, clock, coriolis, 
-                               minimum_mass, minimum_concentration,
-                               v_immersed_bc, top_stress, bottom_stress, v_forcing)
-
-        else
-            v_velocity_kernel!(v, grid, Δt, substeps, rheology, model_fields, 
-                               free_drift, clock, coriolis, 
-                               minimum_mass, minimum_concentration,
-                               v_immersed_bc, top_stress, bottom_stress, v_forcing)
-            
-            u_velocity_kernel!(u, grid, Δt, substeps, rheology, model_fields, 
-                               free_drift, clock, coriolis,
-                               minimum_mass, minimum_concentration, 
-                               u_immersed_bc, top_stress, bottom_stress, u_forcing)
-        end
-=======
     initialize_rheology!(model, dynamics.rheology)
 
     u_args = (u, grid, Δt, substeps, rheology, model_fields, 
@@ -155,6 +114,11 @@
         converted_stresses_args = convert_to_device(arch, stresses_args)
 
         for substep in 1 : substeps
+            if params == :xy
+                fill_halo_regions!(converted_u_halo...)
+                fill_halo_regions!(converted_v_halo...)
+            end
+          
             # Compute stresses! depending on the particular rheology implementation
             compute_stresses!(dynamics, converted_stresses_args...)
 
@@ -169,11 +133,7 @@
                 v_velocity_kernel!(converted_v_args...)
                 u_velocity_kernel!(converted_u_args...)
             end
-
-            fill_halo_regions!(converted_u_halo...)
-            fill_halo_regions!(converted_v_halo...)
         end
->>>>>>> 7314849c
     end
 
     return nothing
