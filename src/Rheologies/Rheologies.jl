module Rheologies

export ViscousRheology, ElastoViscoPlasticRheology
export ∂ⱼ_σ₁ⱼ, ∂ⱼ_σ₂ⱼ, Auxiliaries

using Oceananigans
using Oceananigans.Operators
using Oceananigans.Grids: AbstractGrid
using ClimaSeaIce: ice_mass
using Adapt 

struct Auxiliaries{F, K}
    fields :: F
    kernels :: K
end

# When adapted, only the fields need to be passed to the GPU.
# kernels operate only on the CPU.
Adapt.adapt_structure(to, a::Auxiliaries) = 
    Auxiliaries(Adapt.adapt(to, a.fields), nothing)

""" 
    Auxiliaries(rheology, grid)

A struct holding any auxiliary fields and kernels needed for the computation of 
sea ice stresses.
"""
Auxiliaries(rheology, grid::AbstractGrid) = Auxiliaries(NamedTuple(), nothing)

import Oceananigans: prognostic_fields

# Nothing rheology
initialize_rheology!(model, rheology) = nothing
<<<<<<< HEAD
compute_stresses!(model, dynamics, rheology, Δt) = nothing
prognostic_fields(mom, rheology) = NamedTuple()
=======
compute_stresses!(dynamics, fields, grid, rheology, Δt) = nothing
>>>>>>> 4662a18c

# Nothing rheology or viscous rheology
@inline compute_substep_Δtᶠᶜᶜ(i, j, grid, Δt, rheology, substeps, fields) = Δt / substeps
@inline compute_substep_Δtᶜᶠᶜ(i, j, grid, Δt, rheology, substeps, fields) = Δt / substeps

# Fallback
@inline sum_of_forcing_u(i, j, k, grid, rheology, u_forcing, fields, Δt) = u_forcing(i, j, k, grid, fields)
@inline sum_of_forcing_v(i, j, k, grid, rheology, v_forcing, fields, Δt) = v_forcing(i, j, k, grid, fields)

@inline ice_stress_ux(i, j, k, grid, ::Nothing, args...) = zero(grid)
@inline ice_stress_uy(i, j, k, grid, ::Nothing, args...) = zero(grid)
@inline ice_stress_vx(i, j, k, grid, ::Nothing, args...) = zero(grid)
@inline ice_stress_vy(i, j, k, grid, ::Nothing, args...) = zero(grid)

include("ice_stress_divergence.jl")
include("viscous_rheology.jl")
include("elasto_visco_plastic_rheology.jl")

end<|MERGE_RESOLUTION|>--- conflicted
+++ resolved
@@ -31,12 +31,9 @@
 
 # Nothing rheology
 initialize_rheology!(model, rheology) = nothing
-<<<<<<< HEAD
-compute_stresses!(model, dynamics, rheology, Δt) = nothing
+
+compute_stresses!(dynamics, fields, grid, rheology, Δt) = nothing
 prognostic_fields(mom, rheology) = NamedTuple()
-=======
-compute_stresses!(dynamics, fields, grid, rheology, Δt) = nothing
->>>>>>> 4662a18c
 
 # Nothing rheology or viscous rheology
 @inline compute_substep_Δtᶠᶜᶜ(i, j, grid, Δt, rheology, substeps, fields) = Δt / substeps
