module Rheologies

export ViscousRheology, ElastoViscoPlasticRheology
export ∂ⱼ_σ₁ⱼ, ∂ⱼ_σ₂ⱼ, rheology_auxiliary_fields

using Oceananigans
using Oceananigans.Operators
using ClimaSeaIce: ice_mass

# Nothing rheology
initialize_rheology!(model, rheology) = nothing
compute_stresses!(model, dynamics, rheology, Δt, Ns) = nothing

# Nothing rheology or viscous rheology
@inline compute_substep_Δtᶠᶠᶜ(i, j, grid, Δt, rheology, substeps, fields) = Δt / substeps

# Fallback
@inline sum_of_forcing_u(i, j, k, grid, rheology, u_forcing, fields, Δt) = u_forcing(i, j, k, grid, fields)
@inline sum_of_forcing_v(i, j, k, grid, rheology, v_forcing, fields, Δt) = v_forcing(i, j, k, grid, fields)

<<<<<<< HEAD
# No needed extra tracers
rheology_prognostic_tracers(rheology) = ()

# No needed auxiliary fields
rheology_auxiliary_fields(rheology, grid) = NamedTuple()
=======
@inline ice_stress_ux(i, j, k, grid, ::Nothing, args...) = zero(grid)
@inline ice_stress_uy(i, j, k, grid, ::Nothing, args...) = zero(grid)
@inline ice_stress_vx(i, j, k, grid, ::Nothing, args...) = zero(grid)
@inline ice_stress_vy(i, j, k, grid, ::Nothing, args...) = zero(grid)
>>>>>>> f2cd54f2

include("ice_stress_divergence.jl")
include("viscous_rheology.jl")
include("elasto_visco_plastic_rheology.jl")

end<|MERGE_RESOLUTION|>--- conflicted
+++ resolved
@@ -18,18 +18,16 @@
 @inline sum_of_forcing_u(i, j, k, grid, rheology, u_forcing, fields, Δt) = u_forcing(i, j, k, grid, fields)
 @inline sum_of_forcing_v(i, j, k, grid, rheology, v_forcing, fields, Δt) = v_forcing(i, j, k, grid, fields)
 
-<<<<<<< HEAD
 # No needed extra tracers
 rheology_prognostic_tracers(rheology) = ()
 
 # No needed auxiliary fields
 rheology_auxiliary_fields(rheology, grid) = NamedTuple()
-=======
+
 @inline ice_stress_ux(i, j, k, grid, ::Nothing, args...) = zero(grid)
 @inline ice_stress_uy(i, j, k, grid, ::Nothing, args...) = zero(grid)
 @inline ice_stress_vx(i, j, k, grid, ::Nothing, args...) = zero(grid)
 @inline ice_stress_vy(i, j, k, grid, ::Nothing, args...) = zero(grid)
->>>>>>> f2cd54f2
 
 include("ice_stress_divergence.jl")
 include("viscous_rheology.jl")
