--- conflicted
+++ resolved
@@ -280,17 +280,9 @@
             # from ice to ocean thus Qbᵢ < 0):
             Δh -= Δt * Qbᵢ / ℰb
 
-<<<<<<< HEAD
-        # Adjust ice concentration and thickness to meet minimum thickness criteria
-
-        if !isa(top_thermal_bc, PrescribedTemperature)
-            # 2. Update top temperature
-            Tu⁺ = top_temperature(i, j, grid, top_thermal_bc, Tuⁿ, Qi, Qs, clock, model_fields)
-=======
             # Update ice thickness, clipping negative values
             h⁺ = hⁿ + Δh
             h[i, j, 1] = max(zero(grid), h⁺)
->>>>>>> 6b6066e5
 
             # That's certainly a simple model for ice concentration
             α[i, j, 1] = ifelse(consolidated_ice, one(grid), zero(grid))
