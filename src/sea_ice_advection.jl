--- conflicted
+++ resolved
@@ -38,12 +38,7 @@
     return ϕℵh
 end
 
-<<<<<<< HEAD
-# Fallback!
-@inline div_Uℵh(i, j, k, grid, ::Nothing, args...) = zero(grid)
-=======
-@inline div_Uℵh(i, j, k, grid, ::Nothing, U, ℵ, h) = zero(grid)
->>>>>>> 0607609d
+@inline div_Uℵh(i, j, k, grid, ::Nothing, U, ℵ, h) = zero(grid)>>>>>>> main
 
 # For thickness, we compute [ℵ⁻¹ ∇ ⋅ (uℵh)]
 @inline function div_Uℵh(i, j, k, grid, advection, U, ℵ, h)
