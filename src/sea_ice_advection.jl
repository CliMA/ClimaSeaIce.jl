--- conflicted
+++ resolved
@@ -1,15 +1,10 @@
 using Oceananigans.Operators
 using Oceananigans.ImmersedBoundaries
-<<<<<<< HEAD
-using Oceananigans.Advection: conditional_flux_fcc, conditional_flux_cfc
-using Oceananigans.Advection: FluxFormAdvection, _advective_tracer_flux_x, _advective_tracer_flux_y
-=======
 using Oceananigans.Advection: FluxFormAdvection, 
                               _advective_tracer_flux_x, 
                               _advective_tracer_flux_y,
                               conditional_flux_fcc, 
                               conditional_flux_cfc
->>>>>>> 9d5eb356
 
 # To obtain better numerical properties, the ice thickness is advected together 
 # with the concentration, i.e.:
