--- conflicted
+++ resolved
@@ -1,21 +1,14 @@
 using Oceananigans.Fields: TracerFields
 using Oceananigans.TimeSteppers: TimeStepper
-<<<<<<< HEAD
-=======
 using Oceananigans.BoundaryConditions: regularize_field_boundary_conditions
 using ClimaSeaIce.SeaIceThermodynamics: PrescribedTemperature
->>>>>>> aaa8783a
 using Oceananigans: tupleit, tracernames
 using Oceananigans.BoundaryConditions: regularize_field_boundary_conditions
 using Oceananigans.Fields: ConstantField
 using ClimaSeaIce.SeaIceThermodynamics: external_top_heat_flux
 using ClimaSeaIce.SeaIceThermodynamics.HeatBoundaryConditions: flux_summary
 
-<<<<<<< HEAD
-struct SeaIceModel{GR, TD, D, TS, CL, U, T, IT, IC, ID, UO, GA, EO, DO, CO, STF, SMS, A} <: AbstractModel{TS}
-=======
 struct SeaIceModel{GR, TD, D, TS, CL, U, T, IT, IC, ID, STF, SMS, A} <: AbstractModel{TS}
->>>>>>> aaa8783a
     grid :: GR
     clock :: CL
     # Prognostic State
@@ -28,11 +21,6 @@
     ice_thermodynamics :: TD
     # Dynamics
     ice_dynamics :: D
-    ocean_velocities :: UO
-    gravitational_acceleration :: GA
-    ocean_free_surface :: EO
-    ocean_density :: DO
-    coriolis :: CO
     # External boundary conditions
     external_heat_fluxes :: STF
     external_momentum_stresses :: SMS
@@ -42,29 +30,6 @@
 end
 
 function SeaIceModel(grid;
-<<<<<<< HEAD
-                     clock                      = Clock{eltype(grid)}(time = 0),
-                     ice_thickness              = Field{Center, Center, Nothing}(grid),
-                     ice_concentration          = Field{Center, Center, Nothing}(grid),
-                     ice_salinity               = 0, # psu
-                     ice_density                = 900, # kg/m³
-                     top_heat_flux              = nothing,
-                     bottom_heat_flux           = 0,
-                     timestepper                = :RungeKutta3,
-                     velocities                 = nothing,
-                     advection                  = nothing,
-                     top_u_stress               = Field{Face, Center, Nothing}(grid),
-                     top_v_stress               = Field{Center, Face, Nothing}(grid),
-                     ocean_velocities           = (u = ZeroField(eltype(grid)), v = ZeroField(eltype(grid))),
-                     ocean_free_surface         = ZeroField(eltype(grid)),
-                     ocean_density              = 1025, # kg/m³
-                     coriolis                   = nothing,
-                     tracers                    = (),
-                     boundary_conditions        = NamedTuple(),
-                     gravitational_acceleration = Oceananigans.BuoyancyFormulations.g_Earth,
-                     ice_thermodynamics         = SlabSeaIceThermodynamics(grid),
-                     ice_dynamics               = SplitExplicitDynamics(grid))
-=======
                      clock                  = Clock{eltype(grid)}(time = 0),
                      ice_thickness          = nothing,
                      ice_concentration      = nothing,
@@ -97,7 +62,6 @@
         v = Field{Center, Face, Nothing}(grid, boundary_conditions=boundary_conditions.v)
         velocities = (; u, v)
     end
->>>>>>> aaa8783a
 
     tracers = tupleit(tracers) # supports tracers=:c keyword argument (for example)
 
@@ -159,13 +123,8 @@
     external_heat_fluxes = (top = top_heat_flux,    
                             bottom = bottom_heat_flux) 
 
-<<<<<<< HEAD
-    external_momentum_stress = (u = top_u_stress,
-                                v = top_v_stress)
-=======
     external_momentum_stresses = (top = top_momentum_stress,
                                   bottom = bottom_momentum_stress)
->>>>>>> aaa8783a
 
     return SeaIceModel(grid,
                        clock,
@@ -176,17 +135,8 @@
                        ice_density,
                        ice_thermodynamics,
                        ice_dynamics,
-                       ocean_velocities,
-                       convert(eltype(grid), gravitational_acceleration),
-                       ocean_free_surface,
-                       ocean_density,
-                       coriolis,
                        external_heat_fluxes,
-<<<<<<< HEAD
-                       external_momentum_stress,
-=======
                        external_momentum_stresses,
->>>>>>> aaa8783a
                        timestepper,
                        advection)
 end
