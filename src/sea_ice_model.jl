using Oceananigans.Architectures: architecture
using Oceananigans.Fields: TracerFields
using Oceananigans.TimeSteppers: TimeStepper
using Oceananigans.BoundaryConditions: regularize_field_boundary_conditions
using Oceananigans: tupleit, tracernames
using Oceananigans.Forcings: model_forcing

using ClimaSeaIce.SeaIceThermodynamics: PrescribedTemperature
using ClimaSeaIce.SeaIceThermodynamics.HeatBoundaryConditions: flux_summary
using ClimaSeaIce.Rheologies: rheology_prognostic_tracers

@inline instantiate(T::DataType) = T()
@inline instantiate(T) = T

struct SeaIceModel{GR, TD, D, TS, CL, U, T, IT, IC, ID, CT, STF, A, F, Arch} <: AbstractModel{TS, Arch}
    architecture :: Arch
    grid :: GR
    clock :: CL
    forcing :: F
    # Prognostic State
    velocities :: U
    tracers :: T
    ice_thickness :: IT
    ice_concentration :: IC
    ice_density :: ID
    ice_consolidation_thickness :: CT
    # Thermodynamics
    ice_thermodynamics :: TD
    # Dynamics
    dynamics :: D
    # External boundary conditions
    external_heat_fluxes :: STF
    # Numerics
    timestepper :: TS
    advection :: A
end

assumed_sea_ice_field_location(name) = name === :u  ? (Face,   Face,   Nothing) :
                                       name === :v  ? (Face,   Face,   Nothing) :
                                                      (Center, Center, Nothing)

function SeaIceModel(grid;
                     clock                       = Clock{eltype(grid)}(time = 0),
                     ice_consolidation_thickness = 0.05, # m
                     ice_salinity                = 0, # psu
                     ice_density                 = 900, # kg m⁻³
                     top_heat_flux               = nothing,
                     bottom_heat_flux            = 0,
                     velocities                  = nothing,
                     advection                   = nothing,
                     tracers                     = (),
                     boundary_conditions         = NamedTuple(),
                     ice_thermodynamics          = SlabSeaIceThermodynamics(grid),
                     dynamics                    = nothing,
                     forcing                     = NamedTuple())

    # TODO: pass `clock` into `field`, so functions can be time-dependent?
    # Wrap ice_consolidation_thickness in a field
    ice_consolidation_thickness = field((Center, Center, Nothing), ice_consolidation_thickness, grid)

    tracers = tupleit(tracers) # supports tracers=:c keyword argument (for example)
    tracers = (tracers..., rheology_prognostic_tracers(dynamics)...) # add prognostic tracers

    # Next, we form a list of default boundary conditions:
    field_names = (:u, :v, :h, :ℵ, :S, tracernames(tracers)...)

    bc_tuple = Tuple(FieldBoundaryConditions(grid, instantiate.(assumed_sea_ice_field_location(name)))
                     for name in field_names)
    default_boundary_conditions = NamedTuple{field_names}(bc_tuple)

    # Then we merge specified, embedded, and default boundary conditions. Specified boundary conditions
    # have precedence, followed by embedded, followed by default.
    boundary_conditions = merge(default_boundary_conditions, boundary_conditions)
    boundary_conditions = regularize_field_boundary_conditions(boundary_conditions, grid, field_names)
<<<<<<< HEAD
    
    if isnothing(velocities) 
        u = Field{Face, Face, Nothing}(grid, boundary_conditions=boundary_conditions.u)
        v = Field{Face, Face, Nothing}(grid, boundary_conditions=boundary_conditions.v)
=======

    if isnothing(velocities)
        u = Field{Face, Center, Nothing}(grid, boundary_conditions=boundary_conditions.u)
        v = Field{Center, Face, Nothing}(grid, boundary_conditions=boundary_conditions.v)
>>>>>>> 8296ec24
        velocities = (; u, v)
    end

    tracers = TracerFields(tracers, grid, boundary_conditions)

    # TODO: pass `clock` into `field`, so functions can be time-dependent?
    # Wrap ice_salinity in a field
    ice_salinity = field((Center, Center, Nothing), ice_salinity, grid)
    ice_density  = field((Center, Center, Nothing), ice_density, grid)

    # Construct prognostic fields if not provided
<<<<<<< HEAD
    ice_thickness     = Field{Center, Center, Nothing}(grid, boundary_conditions=boundary_conditions.h)
    ice_concentration = Field{Center, Center, Nothing}(grid, boundary_conditions=boundary_conditions.ℵ) 
=======
    ice_thickness = Field{Center, Center, Nothing}(grid, boundary_conditions=boundary_conditions.h)
    ice_concentration = Field{Center, Center, Nothing}(grid, boundary_conditions=boundary_conditions.ℵ)
>>>>>>> 8296ec24

    # Adding thickness and concentration if not there
    prognostic_fields = merge(tracers, (; h = ice_thickness, ℵ = ice_concentration))
    prognostic_fields = if ice_salinity isa ConstantField
<<<<<<< HEAD
        prognostic_fields 
=======
        prognostic_fields
>>>>>>> 8296ec24
    else
        merge(prognostic_fields, (; S = ice_salinity))
    end

    prognostic_fields = isnothing(dynamics) ? prognostic_fields : merge(prognostic_fields, velocities)

    # TODO: should we have ice thickness and concentration as part of the tracers or
    # just additional fields of the sea ice model?
    timestepper = ForwardEulerTimeStepper(grid, prognostic_fields)
    tracers     = merge(tracers, (; S = ice_salinity))

    if !isnothing(ice_thermodynamics)
        if isnothing(top_heat_flux)
            if ice_thermodynamics.heat_boundary_conditions.top isa PrescribedTemperature
                # Default: external top flux is in equilibrium with internal fluxes
                top_heat_flux = ice_thermodynamics.internal_heat_flux
            else
                # Default: no external top surface flux
                top_heat_flux = 0
            end
        end
    end

    forcing = model_forcing(prognostic_fields; forcing...)

    # Package the external fluxes and boundary conditions
    external_heat_fluxes = (top = top_heat_flux,
                            bottom = bottom_heat_flux)

    arch = architecture(grid)

    return SeaIceModel(arch,
                       grid,
                       clock,
                       forcing,
                       velocities,
                       tracers,
                       ice_thickness,
                       ice_concentration,
                       ice_density,
                       ice_consolidation_thickness,
                       ice_thermodynamics,
                       dynamics,
                       external_heat_fluxes,
                       timestepper,
                       advection)
end

const SIM = SeaIceModel

function set!(model::SIM; h=nothing, ℵ=nothing)

    !isnothing(h) && set!(model.ice_thickness, h)
    !isnothing(ℵ) && set!(model.ice_concentration, ℵ)

    return nothing
end

Base.summary(model::SIM) = "SeaIceModel"
prettytime(model::SIM) = prettytime(model.clock.time)
iteration(model::SIM) = model.clock.iteration

function Base.show(io::IO, model::SIM)
    grid = model.grid
    arch = architecture(grid)
    gridname = typeof(grid).name.wrapper
    timestr = string("(time = ", prettytime(model), ", iteration = ", iteration(model), ")")

    print(io, "SeaIceModel{", typeof(arch), ", ", gridname, "}", timestr, '\n')
    print(io, "├── grid: ", summary(model.grid), '\n')
    print(io, "├── ice_thermodynamics: ", summary(model.ice_thermodynamics), '\n')
    print(io, "├── advection: ", summary(model.advection), '\n')
    print(io, "└── external_heat_fluxes: ", '\n')
    print(io, "    ├── top: ", flux_summary(model.external_heat_fluxes.top, "    │"), '\n')
    print(io, "    └── bottom: ", flux_summary(model.external_heat_fluxes.bottom, "     "))
end

reset!(::SIM) = nothing
initialize!(::SIM) = nothing
default_included_properties(::SIM) = tuple(:grid)
checkpointer_address(::SeaIceModel) = "SeaIceModel"

# Fallback
fields(::Nothing) = NamedTuple()

fields(model::SIM) = merge((; h  = model.ice_thickness,
                              ℵ  = model.ice_concentration),
                           model.tracers,
                           model.velocities,
                           fields(model.ice_thermodynamics),
                           fields(model.dynamics))

# TODO: make this correct
prognostic_fields(model::SIM) = merge((; h  = model.ice_thickness,
                                         ℵ  = model.ice_concentration),
                                      model.tracers,
                                      model.velocities)<|MERGE_RESOLUTION|>--- conflicted
+++ resolved
@@ -72,17 +72,10 @@
     # have precedence, followed by embedded, followed by default.
     boundary_conditions = merge(default_boundary_conditions, boundary_conditions)
     boundary_conditions = regularize_field_boundary_conditions(boundary_conditions, grid, field_names)
-<<<<<<< HEAD
     
     if isnothing(velocities) 
         u = Field{Face, Face, Nothing}(grid, boundary_conditions=boundary_conditions.u)
         v = Field{Face, Face, Nothing}(grid, boundary_conditions=boundary_conditions.v)
-=======
-
-    if isnothing(velocities)
-        u = Field{Face, Center, Nothing}(grid, boundary_conditions=boundary_conditions.u)
-        v = Field{Center, Face, Nothing}(grid, boundary_conditions=boundary_conditions.v)
->>>>>>> 8296ec24
         velocities = (; u, v)
     end
 
@@ -94,22 +87,13 @@
     ice_density  = field((Center, Center, Nothing), ice_density, grid)
 
     # Construct prognostic fields if not provided
-<<<<<<< HEAD
     ice_thickness     = Field{Center, Center, Nothing}(grid, boundary_conditions=boundary_conditions.h)
     ice_concentration = Field{Center, Center, Nothing}(grid, boundary_conditions=boundary_conditions.ℵ) 
-=======
-    ice_thickness = Field{Center, Center, Nothing}(grid, boundary_conditions=boundary_conditions.h)
-    ice_concentration = Field{Center, Center, Nothing}(grid, boundary_conditions=boundary_conditions.ℵ)
->>>>>>> 8296ec24
 
     # Adding thickness and concentration if not there
     prognostic_fields = merge(tracers, (; h = ice_thickness, ℵ = ice_concentration))
     prognostic_fields = if ice_salinity isa ConstantField
-<<<<<<< HEAD
-        prognostic_fields 
-=======
         prognostic_fields
->>>>>>> 8296ec24
     else
         merge(prognostic_fields, (; S = ice_salinity))
     end
