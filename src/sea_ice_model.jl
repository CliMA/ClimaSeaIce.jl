using Oceananigans.Fields: TracerFields
using Oceananigans.TimeSteppers: TimeStepper
using Oceananigans: tupleit, tracernames
using Oceananigans.BoundaryConditions: regularize_field_boundary_conditions
using Oceananigans.Fields: ConstantField
using ClimaSeaIce.SeaIceThermodynamics: external_top_heat_flux
using ClimaSeaIce.SeaIceThermodynamics.HeatBoundaryConditions: flux_summary

<<<<<<< HEAD
struct SeaIceModel{GR, TD, D, CL, TS, U, T, IT, IC, ID, UO, GA, EO, DO, CO, STF, SMS, A} <: AbstractModel{TS}
=======
struct SeaIceModel{GR, TD, D, TS, CL, U, T, IT, IC, STF, SMS, A} <: AbstractModel{TS}
>>>>>>> 9d5eb356
    grid :: GR
    clock :: CL
    # Prognostic State
    velocities :: U
    tracers :: T
    ice_thickness :: IT
    ice_concentration :: IC
    ice_density :: ID
    # Thermodynamics
    ice_thermodynamics :: TD
    # Dynamics
    ice_dynamics :: D
    ocean_velocities :: UO
    gravitational_acceleration :: GA
    ocean_free_surface :: EO
    ocean_density :: DO
    coriolis :: CO
    # External boundary conditions
    external_heat_fluxes :: STF
    external_momentum_stresses :: SMS
    # Numerics
    timestepper :: TS
    advection :: A
end

function SeaIceModel(grid;
<<<<<<< HEAD
                     clock                      = Clock{eltype(grid)}(time = 0),
                     ice_thickness              = Field{Center, Center, Nothing}(grid),
                     ice_concentration          = Field{Center, Center, Nothing}(grid),
                     ice_salinity               = 0, # psu
                     ice_density                = 900, # kg/m³
                     top_heat_flux              = nothing,
                     bottom_heat_flux           = 0,
                     velocities                 = nothing,
                     advection                  = nothing,
                     top_u_stress               = Field{Face, Center, Nothing}(grid),
                     top_v_stress               = Field{Center, Face, Nothing}(grid),
                     ocean_velocities           = (u = ZeroField(eltype(grid)), v = ZeroField(eltype(grid))),
                     ocean_free_surface         = ZeroField(eltype(grid)),
                     ocean_density              = 1025, # kg/m³
                     coriolis                   = nothing,
                     tracers                    = (),
                     boundary_conditions        = NamedTuple(),
                     gravitational_acceleration = Oceananigans.BuoyancyFormulations.g_Earth,
                     ice_thermodynamics         = SlabSeaIceThermodynamics(grid),
                     ice_dynamics               = ExplicitMomentumSolver(grid))
=======
                     clock               = Clock{eltype(grid)}(time = 0),
                     ice_thickness       = Field{Center, Center, Nothing}(grid),
                     ice_concentration   = Field{Center, Center, Nothing}(grid),
                     ice_salinity        = 0, # psu
                     top_heat_flux       = nothing,
                     bottom_heat_flux    = 0,
                     velocities          = nothing,
                     timestepper         = :RungeKutta3,
                     advection           = nothing,
                     top_momentum_stress = nothing, # Fix when introducing dynamics
                     tracers             = (),
                     boundary_conditions = NamedTuple(),
                     ice_thermodynamics  = SlabSeaIceThermodynamics(grid),
                     ice_dynamics        = nothing)

    if isnothing(velocities)
        velocities = (u = ZeroField(), v=ZeroField(), w=ZeroField())
    end
>>>>>>> 9d5eb356

    tracers = tupleit(tracers) # supports tracers=:c keyword argument (for example)

    # Next, we form a list of default boundary conditions:
    prognostic_field_names = (:u, :v, tracernames(tracers)...)
    default_boundary_conditions = NamedTuple{prognostic_field_names}(Tuple(FieldBoundaryConditions()
                                                                     for name in prognostic_field_names))

    # Then we merge specified, embedded, and default boundary conditions. Specified boundary conditions
    # have precedence, followed by embedded, followed by default.
    boundary_conditions = merge(default_boundary_conditions, boundary_conditions)
    boundary_conditions = regularize_field_boundary_conditions(boundary_conditions, grid, prognostic_field_names)

    if isnothing(velocities) 
        u = Field{Face, Center, Nothing}(grid, boundary_conditions=boundary_conditions.u)
        v = Field{Center, Face, Nothing}(grid, boundary_conditions=boundary_conditions.v)
        velocities = (; u, v)
    end

    tracers = TracerFields(tracers, grid, boundary_conditions)

    # TODO: pass `clock` into `field`, so functions can be time-dependent?
    # Wrap ice_salinity in a field 
    ice_salinity = field((Center, Center, Nothing), ice_salinity, grid)

    # Adding thickness and concentration if not there
    prognostic_tracers = merge(tracers, (; h = ice_thickness, ℵ = ice_concentration))
    prognostic_tracers = if ice_salinity isa ConstantField 
        prognostic_tracers 
    else
        merge(prognostic_tracers, (; S = ice_salinity))
    end
    
    # TODO: should we have ice thickness and concentration as part of the tracers or
    # just additional fields of the sea ice model?
    tracers = merge(tracers, (; S = ice_salinity))
    timestepper = TimeStepper(timestepper, grid, prognostic_tracers)

    top_heat_flux = external_top_heat_flux(ice_thermodynamics, top_heat_flux)

    # Package the external fluxes and boundary conditions
    external_heat_fluxes = (top = top_heat_flux,    
                            bottom = bottom_heat_flux) 

    external_momentum_stress = (u = top_u_stress,
                                v = top_v_stress)

    return SeaIceModel(grid,
                       clock,
                       velocities,
                       tracers,
                       ice_thickness,
                       ice_concentration,
                       ice_density,
                       ice_thermodynamics,
                       ice_dynamics,
                       ocean_velocities,
                       convert(eltype(grid), gravitational_acceleration),
                       ocean_free_surface,
                       ocean_density,
                       coriolis,
                       external_heat_fluxes,
<<<<<<< HEAD
                       external_momentum_stress,
=======
                       top_momentum_stress,
                       timestepper,
>>>>>>> 9d5eb356
                       advection)
end

const SIM = SeaIceModel

function set!(model::SIM; h=nothing, ℵ=nothing)
    !isnothing(h) && set!(model.ice_thickness, h)
    !isnothing(ℵ) && set!(model.ice_concentration, ℵ)
    return nothing
end

Base.summary(model::SIM) = "SeaIceModel"
prettytime(model::SIM) = prettytime(model.clock.time)
iteration(model::SIM) = model.clock.iteration

function Base.show(io::IO, model::SIM)
    grid = model.grid
    arch = architecture(grid)
    gridname = typeof(grid).name.wrapper
    timestr = string("(time = ", prettytime(model), ", iteration = ", iteration(model), ")")

    print(io, "SeaIceModel{", typeof(arch), ", ", gridname, "}", timestr, '\n')
    print(io, "├── grid: ", summary(model.grid), '\n')
    print(io, "├── ice thermodynamics: ", summary(model.ice_thermodynamics), '\n')
    print(io, "├── advection: ", summary(model.advection), '\n')
    print(io, "└── external_heat_fluxes: ", '\n')
    print(io, "    ├── top: ", flux_summary(model.external_heat_fluxes.top, "    │"), '\n')
    print(io, "    └── bottom: ", flux_summary(model.external_heat_fluxes.bottom, "     "))
end
         
reset!(::SIM) = nothing
initialize!(::SIM) = nothing
default_included_properties(::SIM) = tuple(:grid)

fields(model::SIM) = merge((; h  = model.ice_thickness,
                              ℵ  = model.ice_concentration),
                           model.tracers,
                           model.velocities,
                           fields(model.ice_thermodynamics))

# TODO: make this correct
prognostic_fields(model::SIM) = merge((; h  = model.ice_thickness,
                                         ℵ  = model.ice_concentration),
                                      model.tracers,
                                      model.velocities)<|MERGE_RESOLUTION|>--- conflicted
+++ resolved
@@ -6,11 +6,7 @@
 using ClimaSeaIce.SeaIceThermodynamics: external_top_heat_flux
 using ClimaSeaIce.SeaIceThermodynamics.HeatBoundaryConditions: flux_summary
 
-<<<<<<< HEAD
-struct SeaIceModel{GR, TD, D, CL, TS, U, T, IT, IC, ID, UO, GA, EO, DO, CO, STF, SMS, A} <: AbstractModel{TS}
-=======
-struct SeaIceModel{GR, TD, D, TS, CL, U, T, IT, IC, STF, SMS, A} <: AbstractModel{TS}
->>>>>>> 9d5eb356
+struct SeaIceModel{GR, TD, D, TS, CL, U, T, IT, IC, ID, UO, GA, EO, DO, CO, STF, SMS, A} <: AbstractModel{TS}
     grid :: GR
     clock :: CL
     # Prognostic State
@@ -37,7 +33,6 @@
 end
 
 function SeaIceModel(grid;
-<<<<<<< HEAD
                      clock                      = Clock{eltype(grid)}(time = 0),
                      ice_thickness              = Field{Center, Center, Nothing}(grid),
                      ice_concentration          = Field{Center, Center, Nothing}(grid),
@@ -45,6 +40,7 @@
                      ice_density                = 900, # kg/m³
                      top_heat_flux              = nothing,
                      bottom_heat_flux           = 0,
+                     timestepper                = :RungeKutta3,
                      velocities                 = nothing,
                      advection                  = nothing,
                      top_u_stress               = Field{Face, Center, Nothing}(grid),
@@ -58,26 +54,6 @@
                      gravitational_acceleration = Oceananigans.BuoyancyFormulations.g_Earth,
                      ice_thermodynamics         = SlabSeaIceThermodynamics(grid),
                      ice_dynamics               = ExplicitMomentumSolver(grid))
-=======
-                     clock               = Clock{eltype(grid)}(time = 0),
-                     ice_thickness       = Field{Center, Center, Nothing}(grid),
-                     ice_concentration   = Field{Center, Center, Nothing}(grid),
-                     ice_salinity        = 0, # psu
-                     top_heat_flux       = nothing,
-                     bottom_heat_flux    = 0,
-                     velocities          = nothing,
-                     timestepper         = :RungeKutta3,
-                     advection           = nothing,
-                     top_momentum_stress = nothing, # Fix when introducing dynamics
-                     tracers             = (),
-                     boundary_conditions = NamedTuple(),
-                     ice_thermodynamics  = SlabSeaIceThermodynamics(grid),
-                     ice_dynamics        = nothing)
-
-    if isnothing(velocities)
-        velocities = (u = ZeroField(), v=ZeroField(), w=ZeroField())
-    end
->>>>>>> 9d5eb356
 
     tracers = tupleit(tracers) # supports tracers=:c keyword argument (for example)
 
@@ -140,12 +116,8 @@
                        ocean_density,
                        coriolis,
                        external_heat_fluxes,
-<<<<<<< HEAD
                        external_momentum_stress,
-=======
-                       top_momentum_stress,
                        timestepper,
->>>>>>> 9d5eb356
                        advection)
 end
 
