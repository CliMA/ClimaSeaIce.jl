using Oceananigans.Fields: TracerFields
using ClimaSeaIce.SeaIceThermodynamics: external_top_heat_flux
<<<<<<< HEAD
using Oceananigans: tupleit, tracernames
using Oceananigans.TimeSteppers: TimeStepper
=======
using Oceananigans: tupleit
using ClimaSeaIce.SeaIceThermodynamics.HeatBoundaryConditions: flux_summary
>>>>>>> 823915d3

struct SeaIceModel{GR, TD, D, CL, TS, U, T, IT, IC, ID, UO, DO, CO, STF, SMS, A} <: AbstractModel{TS}
    grid :: GR
    clock :: CL
    timestepper :: TS
    # Prognostic State
    velocities :: U
    tracers :: T
    ice_thickness :: IT
    ice_concentration :: IC
    ice_density :: ID
    # Thermodynamics
    ice_thermodynamics :: TD
    # Dynamics
    ice_dynamics :: D
    ocean_velocities :: UO
    ocean_density :: DO
    coriolis :: CO
    # External boundary conditions
    external_heat_fluxes :: STF
    external_momentum_stresses :: SMS
    # Numerics
    advection :: A
end

function SeaIceModel(grid;
                     clock               = Clock{eltype(grid)}(time = 0),
                     ice_thickness       = Field{Center, Center, Nothing}(grid),
                     ice_concentration   = Field{Center, Center, Nothing}(grid),
                     ice_salinity        = 0, # psu
                     ice_density         = 900, # kg/m³
                     top_heat_flux       = nothing,
                     bottom_heat_flux    = 0,
                     velocities          = nothing,
                     advection           = nothing,
                     top_u_stress        = Field{Face, Center, Nothing}(grid),
                     top_v_stress        = Field{Center, Face, Nothing}(grid),
                     ocean_velocities    = (u = ZeroField(), v = ZeroField()),
                     ocean_density       = 1025, # kg/m³
                     coriolis            = nothing,
                     tracers             = (),
                     boundary_conditions = NamedTuple(),
                     ice_thermodynamics  = SlabSeaIceThermodynamics(grid),
                     ice_dynamics        = ExplicitMomentumSolver(grid))

    if isnothing(velocities) 
        u = XFaceField(grid)
        v = YFaceField(grid)
        velocities = (; u, v)
    end

    # Only one time-stepper is supported currently
    timestepper = ForwardEulerTimestepper()

    tracers = tupleit(tracers) # supports tracers=:c keyword argument (for example)
    tracers = TracerFields(tracers, grid, boundary_conditions)

    # TODO: pass `clock` into `field`, so functions can be time-dependent?
    # Wrap ice_salinity in a field
    ice_salinity = field((Center, Center, Nothing), ice_salinity, grid)

    # Adding thickness and concentration if not there
    tracer_names = tuple(unique((tracernames(tracers)..., :h, :ℵ))...)

    # Only one time-stepper is supported currently
    timestepper = TimeStepper(:QuasiAdamsBashforth2, grid, tracer_names;
                              Gⁿ = TracerFields(tracer_names, grid),
                              G⁻ = TracerFields(tracer_names, grid))

    top_heat_flux = external_top_heat_flux(ice_thermodynamics, top_heat_flux)

    # Package the external fluxes and boundary conditions
    external_heat_fluxes = (top = top_heat_flux,    
                            bottom = bottom_heat_flux) 

    external_momentum_stress = (u = top_u_stress,
                                v = top_v_stress)

    return SeaIceModel(grid,
                       clock,
                       timestepper,
                       velocities,
                       tracers,
                       ice_thickness,
                       ice_concentration,
                       ice_density,
                       ice_thermodynamics,
                       ice_dynamics,
                       ocean_velocities,
                       ocean_density,
                       coriolis,
                       external_heat_fluxes,
                       external_momentum_stress,
                       advection)
end

const SIM = SeaIceModel

function set!(model::SIM; h=nothing, ℵ=nothing)
    !isnothing(h) && set!(model.ice_thickness, h)
    !isnothing(ℵ) && set!(model.ice_concentration, ℵ)
    return nothing
end

Base.summary(model::SIM) = "SeaIceModel"
prettytime(model::SIM) = prettytime(model.clock.time)
iteration(model::SIM) = model.clock.iteration

function Base.show(io::IO, model::SIM)
    grid = model.grid
    arch = architecture(grid)
    gridname = typeof(grid).name.wrapper
    timestr = string("(time = ", prettytime(model), ", iteration = ", iteration(model), ")")

    print(io, "SeaIceModel{", typeof(arch), ", ", gridname, "}", timestr, '\n')
    print(io, "├── grid: ", summary(model.grid), '\n')
    print(io, "├── ice thermodynamics: ", summary(model.ice_thermodynamics), '\n')
    print(io, "├── ice dynamics: ", summary(model.ice_dynamics), '\n')
    print(io, "├── advection: ", summary(model.advection), '\n')
    print(io, "└── external_heat_fluxes: ", '\n')
    print(io, "    ├── top: ", flux_summary(model.external_heat_fluxes.top, "    │"), '\n')
    print(io, "    └── bottom: ", flux_summary(model.external_heat_fluxes.bottom, "     "))
end
         
reset!(::SIM) = nothing
initialize!(::SIM) = nothing
default_included_properties(::SIM) = tuple(:grid)

fields(model::SIM) = merge((; h  = model.ice_thickness,
                              ℵ  = model.ice_concentration),
                           model.tracers,
                           model.velocities,
                           fields(model.ice_thermodynamics))

# TODO: make this correct
prognostic_fields(model::SIM) = merge((; h  = model.ice_thickness,
                                         ℵ  = model.ice_concentration),
                                      model.tracers,
                                      model.velocities)<|MERGE_RESOLUTION|>--- conflicted
+++ resolved
@@ -1,12 +1,8 @@
 using Oceananigans.Fields: TracerFields
 using ClimaSeaIce.SeaIceThermodynamics: external_top_heat_flux
-<<<<<<< HEAD
 using Oceananigans: tupleit, tracernames
 using Oceananigans.TimeSteppers: TimeStepper
-=======
-using Oceananigans: tupleit
 using ClimaSeaIce.SeaIceThermodynamics.HeatBoundaryConditions: flux_summary
->>>>>>> 823915d3
 
 struct SeaIceModel{GR, TD, D, CL, TS, U, T, IT, IC, ID, UO, DO, CO, STF, SMS, A} <: AbstractModel{TS}
     grid :: GR
