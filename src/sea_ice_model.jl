using Oceananigans.Fields: TracerFields
using Oceananigans.TimeSteppers: TimeStepper
using Oceananigans.BoundaryConditions: regularize_field_boundary_conditions
using ClimaSeaIce.SeaIceThermodynamics: PrescribedTemperature
using Oceananigans: tupleit, tracernames
using Oceananigans.BoundaryConditions: regularize_field_boundary_conditions
using Oceananigans.Forcings: model_forcing
using ClimaSeaIce.SeaIceThermodynamics.HeatBoundaryConditions: flux_summary

struct SeaIceModel{GR, TD, D, TS, CL, U, T, IT, IC, ID, CT, STF, A, F} <: AbstractModel{TS}
    grid :: GR
    clock :: CL
    forcing :: F
    # Prognostic State
    velocities :: U
    tracers :: T
    ice_thickness :: IT
    ice_concentration :: IC
    ice_density :: ID
    ice_consolidation_thickness :: CT
    # Thermodynamics
    ice_thermodynamics :: TD
    # Dynamics
    dynamics :: D
    # External boundary conditions
    external_heat_fluxes :: STF
    # Numerics
    timestepper :: TS
    advection :: A
end

assumed_sea_ice_field_location(name) = name === :u  ? (Face, Center, Nothing) :
                                       name === :v  ? (Center, Face, Nothing) :
                                                      (Center, Center, Nothing)

function SeaIceModel(grid;
                     clock                       = Clock{eltype(grid)}(time = 0),
                     ice_consolidation_thickness = 0.05, # m
                     ice_salinity                = 0, # psu
                     ice_density                 = 900, # kg m⁻³
                     top_heat_flux               = nothing,
                     bottom_heat_flux            = 0,
                     velocities                  = nothing,
                     advection                   = nothing,
                     tracers                     = (),
                     boundary_conditions         = NamedTuple(),
                     ice_thermodynamics          = SlabSeaIceThermodynamics(grid),
                     dynamics                    = nothing,
                     forcing                     = NamedTuple())

    # TODO: pass `clock` into `field`, so functions can be time-dependent?
    # Wrap ice_consolidation_thickness in a field
    ice_consolidation_thickness = field((Center, Center, Nothing), ice_consolidation_thickness, grid)

    tracers = tupleit(tracers) # supports tracers=:c keyword argument (for example)

    # Next, we form a list of default boundary conditions:
    field_names = (:u, :v, :h, :ℵ, :S, tracernames(tracers)...)

    default_boundary_conditions = NamedTuple{field_names}(Tuple(FieldBoundaryConditions(grid, assumed_sea_ice_field_location(name)) 
                                                         for name in field_names))

    # Then we merge specified, embedded, and default boundary conditions. Specified boundary conditions
    # have precedence, followed by embedded, followed by default.
    boundary_conditions = merge(default_boundary_conditions, boundary_conditions)
    boundary_conditions = regularize_field_boundary_conditions(boundary_conditions, grid, field_names)
    
    if isnothing(velocities) 
<<<<<<< HEAD
        u = Field{Face, Face, Center}(grid) #, boundary_conditions=boundary_conditions.u)
        v = Field{Face, Face, Center}(grid) #, boundary_conditions=boundary_conditions.v)
=======
        u = Field{Face, Center, Nothing}(grid, boundary_conditions=boundary_conditions.u)
        v = Field{Center, Face, Nothing}(grid, boundary_conditions=boundary_conditions.v)
>>>>>>> 66905d73
        velocities = (; u, v)
    end

    tracers = TracerFields(tracers, grid, boundary_conditions)

    # TODO: pass `clock` into `field`, so functions can be time-dependent?
    # Wrap ice_salinity in a field 
    ice_salinity = field((Center, Center, Nothing), ice_salinity, grid)
    ice_density  = field((Center, Center, Nothing), ice_density, grid)

    # Construct prognostic fields if not provided
    ice_thickness = Field{Center, Center, Nothing}(grid, boundary_conditions=boundary_conditions.h)
    ice_concentration = Field{Center, Center, Nothing}(grid, boundary_conditions=boundary_conditions.ℵ) 

    # Adding thickness and concentration if not there
    prognostic_fields = merge(tracers, (; h = ice_thickness, ℵ = ice_concentration))
    prognostic_fields = if ice_salinity isa ConstantField 
        prognostic_fields 
    else
        merge(prognostic_fields, (; S = ice_salinity))
    end
    
    prognostic_fields = isnothing(dynamics) ? prognostic_fields : merge(prognostic_fields, velocities)

    # TODO: should we have ice thickness and concentration as part of the tracers or
    # just additional fields of the sea ice model?
    tracers = merge(tracers, (; S = ice_salinity))
    timestepper = ForwardEulerTimeStepper(grid, prognostic_fields)

    if !isnothing(ice_thermodynamics)
        if isnothing(top_heat_flux)
            if ice_thermodynamics.heat_boundary_conditions.top isa PrescribedTemperature
                # Default: external top flux is in equilibrium with internal fluxes
                top_heat_flux = ice_thermodynamics.internal_heat_flux
            else
                # Default: no external top surface flux
                top_heat_flux = 0
            end
        end
    end

    forcing = model_forcing(prognostic_fields; forcing...)
    
    # Package the external fluxes and boundary conditions
    external_heat_fluxes = (top = top_heat_flux,    
                            bottom = bottom_heat_flux) 

    return SeaIceModel(grid,
                       clock,
                       forcing, 
                       velocities,
                       tracers,
                       ice_thickness,
                       ice_concentration,
                       ice_density,
                       ice_consolidation_thickness,
                       ice_thermodynamics,
                       dynamics,
                       external_heat_fluxes,
                       timestepper,
                       advection)
end

const SIM = SeaIceModel

@kernel function _set_minium_ice_thickness!(h, ℵ, hmin)
    i, j = @index(Global, NTuple)

    @inbounds begin
        h⁺ = h[i, j, 1]
        ℵ⁺ = ℵ[i, j, 1]
        h⁻ = hmin[i, j, 1]

        ht, ℵt = cap_ice_thickness(h⁺, h⁻, ℵ⁺)

        ℵ[i, j, 1] = ℵt
        h[i, j, 1] = ht
    end
end

function set!(model::SIM; h=nothing, ℵ=nothing)
    grid = model.grid
    arch = architecture(model)

    !isnothing(h) && set!(model.ice_thickness, h)
    !isnothing(ℵ) && set!(model.ice_concentration, ℵ)

        #We cap the ice to the consolidation thickness
    launch!(arch, grid, :xy, _set_minium_ice_thickness!, 
            model.ice_thickness,
            model.ice_concentration,
            model.ice_consolidation_thickness)

    return nothing
end

Base.summary(model::SIM) = "SeaIceModel"
prettytime(model::SIM) = prettytime(model.clock.time)
iteration(model::SIM) = model.clock.iteration

function Base.show(io::IO, model::SIM)
    grid = model.grid
    arch = architecture(grid)
    gridname = typeof(grid).name.wrapper
    timestr = string("(time = ", prettytime(model), ", iteration = ", iteration(model), ")")

    print(io, "SeaIceModel{", typeof(arch), ", ", gridname, "}", timestr, '\n')
    print(io, "├── grid: ", summary(model.grid), '\n')
    print(io, "├── ice_thermodynamics: ", summary(model.ice_thermodynamics), '\n')
    print(io, "├── advection: ", summary(model.advection), '\n')
    print(io, "└── external_heat_fluxes: ", '\n')
    print(io, "    ├── top: ", flux_summary(model.external_heat_fluxes.top, "    │"), '\n')
    print(io, "    └── bottom: ", flux_summary(model.external_heat_fluxes.bottom, "     "))
end
         
reset!(::SIM) = nothing
initialize!(::SIM) = nothing
default_included_properties(::SIM) = tuple(:grid)

# Fallback
fields(::Nothing) = NamedTuple()

fields(model::SIM) = merge((; h  = model.ice_thickness,
                              ℵ  = model.ice_concentration),
                           model.tracers,
                           model.velocities,
                           fields(model.ice_thermodynamics),
                           fields(model.dynamics))

# TODO: make this correct
prognostic_fields(model::SIM) = merge((; h  = model.ice_thickness,
                                         ℵ  = model.ice_concentration),
                                      model.tracers,
                                      model.velocities)<|MERGE_RESOLUTION|>--- conflicted
+++ resolved
@@ -29,8 +29,8 @@
     advection :: A
 end
 
-assumed_sea_ice_field_location(name) = name === :u  ? (Face, Center, Nothing) :
-                                       name === :v  ? (Center, Face, Nothing) :
+assumed_sea_ice_field_location(name) = name === :u  ? (Face,   Face,   Nothing) :
+                                       name === :v  ? (Face,   Face,   Nothing) :
                                                       (Center, Center, Nothing)
 
 function SeaIceModel(grid;
@@ -66,13 +66,8 @@
     boundary_conditions = regularize_field_boundary_conditions(boundary_conditions, grid, field_names)
     
     if isnothing(velocities) 
-<<<<<<< HEAD
-        u = Field{Face, Face, Center}(grid) #, boundary_conditions=boundary_conditions.u)
-        v = Field{Face, Face, Center}(grid) #, boundary_conditions=boundary_conditions.v)
-=======
-        u = Field{Face, Center, Nothing}(grid, boundary_conditions=boundary_conditions.u)
-        v = Field{Center, Face, Nothing}(grid, boundary_conditions=boundary_conditions.v)
->>>>>>> 66905d73
+        u = Field{Face, Face, Nothing}(grid, boundary_conditions=boundary_conditions.u)
+        v = Field{Face, Face, Nothing}(grid, boundary_conditions=boundary_conditions.v)
         velocities = (; u, v)
     end
 
@@ -84,7 +79,7 @@
     ice_density  = field((Center, Center, Nothing), ice_density, grid)
 
     # Construct prognostic fields if not provided
-    ice_thickness = Field{Center, Center, Nothing}(grid, boundary_conditions=boundary_conditions.h)
+    ice_thickness     = Field{Center, Center, Nothing}(grid, boundary_conditions=boundary_conditions.h)
     ice_concentration = Field{Center, Center, Nothing}(grid, boundary_conditions=boundary_conditions.ℵ) 
 
     # Adding thickness and concentration if not there
@@ -138,33 +133,10 @@
 
 const SIM = SeaIceModel
 
-@kernel function _set_minium_ice_thickness!(h, ℵ, hmin)
-    i, j = @index(Global, NTuple)
-
-    @inbounds begin
-        h⁺ = h[i, j, 1]
-        ℵ⁺ = ℵ[i, j, 1]
-        h⁻ = hmin[i, j, 1]
-
-        ht, ℵt = cap_ice_thickness(h⁺, h⁻, ℵ⁺)
-
-        ℵ[i, j, 1] = ℵt
-        h[i, j, 1] = ht
-    end
-end
-
 function set!(model::SIM; h=nothing, ℵ=nothing)
-    grid = model.grid
-    arch = architecture(model)
 
     !isnothing(h) && set!(model.ice_thickness, h)
     !isnothing(ℵ) && set!(model.ice_concentration, ℵ)
-
-        #We cap the ice to the consolidation thickness
-    launch!(arch, grid, :xy, _set_minium_ice_thickness!, 
-            model.ice_thickness,
-            model.ice_concentration,
-            model.ice_consolidation_thickness)
 
     return nothing
 end
