--- conflicted
+++ resolved
@@ -16,14 +16,10 @@
     # Thermodynamics
     ice_thermodynamics :: TD
     # Dynamics
-<<<<<<< HEAD
-    sea_ice_dynamics :: D
+    ice_dynamics :: D
     ocean_velocities :: UO
     ocean_density :: DO
     coriolis :: CO
-=======
-    ice_dynamics :: D
->>>>>>> fa214d8d
     # External boundary conditions
     external_heat_fluxes :: STF
     external_momentum_stresses :: SMS
@@ -32,40 +28,24 @@
 end
 
 function SeaIceModel(grid;
-<<<<<<< HEAD
-                     clock                  = Clock{eltype(grid)}(time = 0),
-                     ice_thickness          = Field{Center, Center, Nothing}(grid),
-                     ice_concentration      = Field{Center, Center, Nothing}(grid),
-                     ice_salinity           = 0, # psu
-                     ice_density            = 900, # kg/m³
-                     top_heat_flux          = nothing,
-                     bottom_heat_flux       = 0,
-                     velocities             = nothing,
-                     advection              = nothing,
-                     top_u_stress           = Field{Face, Center, Nothing}(grid),
-                     top_v_stress           = Field{Center, Face, Nothing}(grid),
-                     ocean_velocities       = (u = ZeroField(), v = ZeroField()),
-                     ocean_density          = 1025, # kg/m³
-                     coriolis               = nothing,
-                     tracers                = (),
-                     boundary_conditions    = NamedTuple(),
-                     sea_ice_thermodynamics = SlabSeaIceThermodynamics(grid),
-                     sea_ice_dynamics       = ExplicitMomentumSolver(grid))
-=======
                      clock               = Clock{eltype(grid)}(time = 0),
                      ice_thickness       = Field{Center, Center, Nothing}(grid),
                      ice_concentration   = Field{Center, Center, Nothing}(grid),
                      ice_salinity        = 0, # psu
+                     ice_density         = 900, # kg/m³
                      top_heat_flux       = nothing,
                      bottom_heat_flux    = 0,
                      velocities          = nothing,
                      advection           = nothing,
-                     top_momentum_stress = nothing, # Fix when introducing dynamics
+                     top_u_stress        = Field{Face, Center, Nothing}(grid),
+                     top_v_stress        = Field{Center, Face, Nothing}(grid),
+                     ocean_velocities    = (u = ZeroField(), v = ZeroField()),
+                     ocean_density       = 1025, # kg/m³
+                     coriolis            = nothing,
                      tracers             = (),
                      boundary_conditions = NamedTuple(),
                      ice_thermodynamics  = SlabSeaIceThermodynamics(grid),
-                     ice_dynamics        = nothing)
->>>>>>> fa214d8d
+                     ice_dynamics        = ExplicitMomentumSolver(grid))
 
     if isnothing(velocities) 
         u = XFaceField(grid)
@@ -107,17 +87,12 @@
                        tracers,
                        ice_thickness,
                        ice_concentration,
-<<<<<<< HEAD
                        ice_density,
-                       sea_ice_thermodynamics,
-                       sea_ice_dynamics,
+                       ice_thermodynamics,
+                       ice_dynamics,
                        ocean_velocities,
                        ocean_density,
                        coriolis,
-=======
-                       ice_thermodynamics,
-                       ice_dynamics,
->>>>>>> fa214d8d
                        external_heat_fluxes,
                        external_momentum_stress,
                        advection)
