using Oceananigans.Utils: Time
using Oceananigans.Fields: flattened_unique_values
using Oceananigans.OutputReaders: extract_field_time_series, update_field_time_series!

using ClimaSeaIce.SeaIceMomentumEquations: step_momentum!

import Oceananigans.Models: update_model_field_time_series!

const FESeaIceModel = SeaIceModel{<:Any, <:Any, <:Any, <:ForwardEulerTimeStepper}

function time_step!(model::FESeaIceModel, Δt; callbacks = [])
    
    # Be paranoid and update state at iteration 0
    model.clock.iteration == 0 && update_state!(model)

    compute_tendencies!(model, Δt)
    step_tracers!(model, Δt)

    # TODO: This is an implicit (or split-explicit) step to advance momentum!
    step_momentum!(model, model.dynamics, Δt, 1)

    tick!(model.clock, Δt)
    update_state!(model)

    return nothing
end

function step_tracers!(model::SIM, Δt)
    grid = model.grid
    arch = architecture(grid)

    h    = model.ice_thickness
    ℵ    = model.ice_concentration
    hmin = model.ice_consolidation_thickness
    tracers = model.tracers

    Gⁿ = model.timestepper.Gⁿ
    
    launch!(arch, grid, :xy, _step_tracers!, h, ℵ, hmin, tracers, Gⁿ, Δt)

    return nothing
end

# Thickness and concentration are updated
# We compute hⁿ⁺¹ and ℵⁿ⁺¹ in the same kernel to account for ridging: 
# if ℵ > 1, we reset the concentration to 1 and adjust the thickness 
# to conserve the total ice volume in the cell.
@kernel function _step_tracers!(h, ℵ, hmin, tracers, Gⁿ, Δt)
    i, j = @index(Global, NTuple)
    k = 1
    
    Ghⁿ = Gⁿ.h
    Gℵⁿ = Gⁿ.ℵ
    Gdⁿ = Gⁿ.d
    
<<<<<<< HEAD
    Gh⁻ = G⁻.h
    Gℵ⁻ = G⁻.ℵ
    Gd⁻ = G⁻.d

=======
>>>>>>> 66905d73
    # Update ice thickness, clipping negative values
    @inbounds begin
        h⁻ = hmin[i, j, k]
        h⁺ = h[i, j, k] + Δt * Ghⁿ[i, j, k]
        ℵ⁺ = ℵ[i, j, k] + Δt * Gℵⁿ[i, j, k]

        ℵ⁺ = max(zero(ℵ⁺), ℵ⁺) # Concentration cannot be negative, clip it up
        h⁺ = max(zero(h⁺), h⁺) # Thickness cannot be negative, clip it up

        ht, ℵt = cap_ice_thickness(h⁺, h⁻, ℵ⁺)

        ℵ[i, j, k] = ℵt
        h[i, j, k] = ht
        dᵢ = tracers.d[i, j, k] + Δt * (α * Gdⁿ[i, j, k] + β * Gd⁻[i, j, k])        
        dᵢ = clamp(dᵢ, zero(dᵢ), 99999 * one(dᵢ) / 100000)
        tracers.d[i, j, k] = dᵢ 
    end 
end

# If h < hmin we reset the thickness to h⁻ and adjust the concentration accordingly
# to maintain a constant ice volume. 
# A no ice condition is represented by h = hmin and ℵ = 0 since ice_volume = (h * ℵ)
# The thickness should _NEVER_ be zero! 
@inline function cap_ice_thickness(h⁺, h⁻, ℵ⁺)

    # Remove ice if h⁺ == 0
    thin_ice = (0 < h⁺ < h⁻) # Thin ice condition

    ht = ifelse(thin_ice, h⁻, h⁺)
    ht = ifelse(ℵ⁺ > 1, ht * ℵ⁺, ht)

    ℵt = ifelse(ht == 0, zero(ℵ⁺), ℵ⁺)
    ht = ifelse(ht == 0, h⁻, ht)
    ℵt = ifelse(ℵt > 1, one(ℵt), ℵt)

    return ht, ℵt
end

function update_state!(model::SIM)
    
    foreach(prognostic_fields(model)) do field
        mask_immersed_field!(field)
    end

    fill_halo_regions!(prognostic_fields(model), model.clock, fields(model))

    update_model_field_time_series!(model, model.clock)

    return nothing
end

function update_model_field_time_series!(model::SeaIceModel, clock::Clock)
    time = Time(clock.time)

    possible_fts = (model.tracers, model.external_heat_fluxes, model.dynamics)
    time_series_tuple = extract_field_time_series(possible_fts)
    time_series_tuple = flattened_unique_values(time_series_tuple)

    for fts in time_series_tuple
        update_field_time_series!(fts, time)
    end

    return nothing
end<|MERGE_RESOLUTION|>--- conflicted
+++ resolved
@@ -52,14 +52,7 @@
     Ghⁿ = Gⁿ.h
     Gℵⁿ = Gⁿ.ℵ
     Gdⁿ = Gⁿ.d
-    
-<<<<<<< HEAD
-    Gh⁻ = G⁻.h
-    Gℵ⁻ = G⁻.ℵ
-    Gd⁻ = G⁻.d
 
-=======
->>>>>>> 66905d73
     # Update ice thickness, clipping negative values
     @inbounds begin
         h⁻ = hmin[i, j, k]
@@ -73,7 +66,8 @@
 
         ℵ[i, j, k] = ℵt
         h[i, j, k] = ht
-        dᵢ = tracers.d[i, j, k] + Δt * (α * Gdⁿ[i, j, k] + β * Gd⁻[i, j, k])        
+        
+        dᵢ = tracers.d[i, j, k] + Δt * Gdⁿ[i, j, k] 
         dᵢ = clamp(dᵢ, zero(dᵢ), 99999 * one(dᵢ) / 100000)
         tracers.d[i, j, k] = dᵢ 
     end 
