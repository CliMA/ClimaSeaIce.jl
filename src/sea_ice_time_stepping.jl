--- conflicted
+++ resolved
@@ -1,95 +1,4 @@
-<<<<<<< HEAD
-using Oceananigans.Architectures: architecture
-using Oceananigans.BoundaryConditions: fill_halo_regions!
-using Oceananigans.TimeSteppers: tick!
-using Oceananigans.Utils: launch!, KernelParameters
-import Oceananigans.ImmersedBoundaries: mask_immersed_field!
-
-using Oceananigans: prognostic_fields
-using KernelAbstractions: @index, @kernel
-using Oceananigans.TimeSteppers: ab2_step_field!
-import Oceananigans.TimeSteppers: time_step!
-
-using ClimaSeaIce.SeaIceDynamics: step_momentum!
-
-mask_immersed_field!(::ConstantField) = nothing
-mask_immersed_field!(::ZeroField)     = nothing
-
-function time_step!(model::SIM, Δt; callbacks=nothing, euler=false)
-    
-    # Be paranoid and update state at iteration 0
-    model.clock.iteration == 0 && update_state!(model, callbacks)
-
-    ab2_timestepper = model.timestepper
-
-    # Change the default χ if necessary, which occurs if:
-    #   * We detect that the time-step size has changed.
-    #   * We detect that this is the "first" time-step, which means we
-    #     need to take an euler step. Note that model.clock.last_Δt is
-    #     initialized as Inf
-    #   * The user has passed euler=true to time_step!
-    euler = euler || (Δt != model.clock.last_Δt)
-    
-    # If euler, then set χ = -0.5
-    minus_point_five = convert(eltype(model.grid), -0.5)
-    χ = ifelse(euler, minus_point_five, ab2_timestepper.χ)
-
-    # Set time-stepper χ (this is used in ab2_step!, but may also be used elsewhere)
-    χ₀ = ab2_timestepper.χ # Save initial value
-    ab2_timestepper.χ = χ
-
-    # Ensure zeroing out all previous tendency fields to avoid errors in
-    # case G⁻ includes NaNs. See https://github.com/CliMA/Oceananigans.jl/issues/2259
-    if euler
-        @debug "Taking a forward Euler step."
-        for field in ab2_timestepper.G⁻
-            !isnothing(field) && fill!(field, 0)
-        end
-    end
-
-    # TODO: This is an implicit (or split-explicit) step to advance momentum!
-    step_momentum!(model, model.ice_dynamics, Δt, χ)
-
-    compute_tracer_tendencies!(model; callbacks)
-    ab2_step_tracers!(model, Δt, χ)
-
-    # Only the tracers are advanced through an AB2 scheme 
-    # (velocities are stepped in the dynamics step)
-    # so only tracers' tendencies are stored
-    store_tendencies!(model)
-
-    tick!(model.clock, Δt)
-    update_state!(model)
-
-    return nothing
-end
-
-function compute_tracer_tendencies!(model::SIM; callbacks = nothing)
-    grid = model.grid
-    arch = architecture(grid)
-   
-    launch!(arch, grid, :xyz,
-            _compute_tracer_tendencies!,
-            model.timestepper.Gⁿ,
-            model.ice_thickness,
-            grid,
-            model.clock,
-            model.velocities,
-            model.advection,
-            model.ice_concentration,
-            model.ice_thermodynamics,
-            model.external_heat_fluxes.top,
-            model.external_heat_fluxes.bottom,
-            nothing, #model.forcing.h,
-            fields(model))
-
-    return nothing
-end
-
-function ab2_step_tracers!(model::SIM, Δt, χ)
-=======
 function step_tracers!(model::SIM, Δt, substep)
->>>>>>> 9d5eb356
     grid = model.grid
     arch = architecture(grid)
 
@@ -122,21 +31,11 @@
 
     # Update ice thickness, clipping negative values
     @inbounds begin
-<<<<<<< HEAD
-        h⁺ = h[i, j, k] + Δt * ((one_point_five + χ) * Ghⁿ[i, j, k] - (oh_point_five + χ) * Gh⁻[i, j, k])
-        h⁺ = max(zero(FT), h⁺)
-
-        # Belongs in update state?
-        # That's certainly a simple model for ice concentration
-        ℵ⁺ = ℵ[i, j, k] + Δt * ((one_point_five + χ) * Gℵⁿ[i, j, k] - (oh_point_five + χ) * Gℵ⁻[i, j, k])
-        ℵ⁺ = max(zero(FT), ℵ⁺)
-=======
         h⁺ = h[i, j, k] + Δt * (α * Ghⁿ[i, j, k] + β * Gh⁻[i, j, k])
         h⁺ = max(0, h⁺)
 
         ℵ⁺ = ℵ[i, j, k] + Δt * (α * Gℵⁿ[i, j, k] + β * Gℵ⁻[i, j, k])
         ℵ⁺ = max(0, ℵ⁺)
->>>>>>> 9d5eb356
         
         # Ridging! if ℵ > 1, we reset the concentration to 1 and increase the thickness accordingly
         # to maintain a constant ice volume
