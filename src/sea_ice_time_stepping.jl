--- conflicted
+++ resolved
@@ -3,13 +3,8 @@
 using Oceananigans.OutputReaders: extract_field_time_series, update_field_time_series!
 using Oceananigans.ImmersedBoundaries: mask_immersed_field_xy!
 
-<<<<<<< HEAD
-using ClimaSeaIce.SeaIceMomentumEquations: step_momentum!
-using ClimaSeaIce.SeaIceThermodynamics: thermodynamic_step!
-=======
 using ClimaSeaIce.SeaIceMomentumEquations: time_step_momentum!
 using ClimaSeaIce.SeaIceThermodynamics: thermodynamic_time_step!
->>>>>>> 14127950
 
 import Oceananigans.Models: update_model_field_time_series!
 
@@ -23,24 +18,15 @@
     model.clock.iteration == 0 && update_state!(model)
 
     # Perform the thermodynamic step
-<<<<<<< HEAD
-    thermodynamic_step!(model, model.thermodynamics, Δt)
-=======
     thermodynamic_time_step!(model, model.ice_thermodynamics, Δt)
->>>>>>> 14127950
 
     # Compute advective tendencies and update 
     # advected tracers
     compute_tendencies!(model, Δt)
     dynamic_time_step!(model, Δt)
 
-<<<<<<< HEAD
-    # TODO: This is an implicit (or split-explicit) step to advance momentum.
-    step_momentum!(model, model.dynamics, Δt)
-=======
     # This is an implicit (or split-explicit) step to advance momentum.
     time_step_momentum!(model, model.dynamics, Δt)
->>>>>>> 14127950
 
     tick!(model.clock, Δt)
     update_state!(model)
@@ -58,11 +44,8 @@
 
     Gⁿ = model.timestepper.Gⁿ
     
-<<<<<<< HEAD
     launch!(arch, grid, :xy, _step_tracers!, h, ℵ, tracers, Gⁿ, Δt)
-=======
     launch!(arch, grid, :xy, _dynamic_step_tracers!, h, ℵ, tracers, Gⁿ, Δt)
->>>>>>> 14127950
 
     return nothing
 end
@@ -71,11 +54,7 @@
 # We compute hⁿ⁺¹ and ℵⁿ⁺¹ in the same kernel to account for ridging: 
 # if ℵ > 1, we reset the concentration to 1 and adjust the thickness 
 # to conserve the total ice volume in the cell.
-<<<<<<< HEAD
-@kernel function _step_tracers!(h, ℵ, tracers, Gⁿ, Δt)
-=======
 @kernel function _dynamic_step_tracers!(h, ℵ, tracers, Gⁿ, Δt)
->>>>>>> 14127950
     i, j = @index(Global, NTuple)
     k = 1
     
@@ -95,7 +74,6 @@
         
         ℵ[i, j, k] = ifelse(ℵ⁺ > 1, one(ℵ⁺), ℵ⁺)
         h[i, j, k] = ifelse(ℵ⁺ > 1, V⁺, h⁺)
-<<<<<<< HEAD
 
         advance_tracers!(tracers, i, j, k, Gⁿ, Δt)
     end 
@@ -110,11 +88,6 @@
     end
 end
 
-=======
-    end 
-end
-
->>>>>>> 14127950
 function update_state!(model::SIM)
     
     foreach(prognostic_fields(model)) do field
