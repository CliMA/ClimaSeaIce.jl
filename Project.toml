name = "ClimaSeaIce"
uuid = "6ba0ff68-24e6-4315-936c-2e99227c95a4"
version = "0.3.9"
authors = ["Climate Modeling Alliance and contributors"]

[deps]
Adapt = "79e6a3ab-5dfb-504d-930d-738a2a938a0e"
KernelAbstractions = "63c18a36-062a-441e-b654-da1e3ab1ce7c"
JLD2 = "033835bb-8acc-5ee8-8aae-3f567f8a3819"
Oceananigans = "9e8cae18-63c1-5223-a75c-80ca9d6e9a09"
RootSolvers = "7181ea78-2dcb-4de3-ab41-2b8ab5a31e74"
Roots = "f2b01f46-fcfa-551c-844a-d8ac1e96c665"
SeawaterPolynomials = "d496a93d-167e-4197-9f49-d3af4ff8fe40"

[compat]
Adapt = "3, 4"
KernelAbstractions = "0.9"
<<<<<<< HEAD
Oceananigans = "0.100.2, 0.101, 0.102, 0.103, 0.104"
Roots = "2"
=======
JLD2 = "0.6.2"
Oceananigans = "0.99, 0.100, 0.101, 0.102, 0.103, 0.104"
>>>>>>> 4529d3ba
RootSolvers = "0.3, 0.4"
Roots = "2"
SeawaterPolynomials = "0.3.4"
julia = "1.9"

[extras]
Test = "8dfed614-e22c-5e08-85e1-65c5234f0b40"
MPI = "da04e1cc-30fd-572f-bb4f-1f8673147195"

[targets]
test = ["Test", "MPI"]<|MERGE_RESOLUTION|>--- conflicted
+++ resolved
@@ -15,13 +15,8 @@
 [compat]
 Adapt = "3, 4"
 KernelAbstractions = "0.9"
-<<<<<<< HEAD
-Oceananigans = "0.100.2, 0.101, 0.102, 0.103, 0.104"
-Roots = "2"
-=======
 JLD2 = "0.6.2"
-Oceananigans = "0.99, 0.100, 0.101, 0.102, 0.103, 0.104"
->>>>>>> 4529d3ba
+Oceananigans = "0.100, 0.101, 0.102, 0.103, 0.104"
 RootSolvers = "0.3, 0.4"
 Roots = "2"
 SeawaterPolynomials = "0.3.4"
