--- conflicted
+++ resolved
@@ -7,12 +7,6 @@
 Oceananigans = "9e8cae18-63c1-5223-a75c-80ca9d6e9a09"
 
 [compat]
-<<<<<<< HEAD
-CairoMakie = "0.11, 0.12"
-Documenter = "1"
-Oceananigans = "0.95.3"
-=======
 CairoMakie = "0.11.0, 0.12.0"
 Documenter = "1"
-Oceananigans = "0.95.3 - 0.99"
->>>>>>> 9d5eb356
+Oceananigans = "0.95.3 - 0.99"