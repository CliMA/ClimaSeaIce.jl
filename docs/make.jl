using
  Documenter,
  Literate,
  ClimaSeaIce

ENV["DATADEPS_ALWAYS_ACCEPT"] = "true"

#####
##### Generate examples
#####

const EXAMPLES_DIR = joinpath(@__DIR__, "..", "examples")
const OUTPUT_DIR   = joinpath(@__DIR__, "src/literated")

example_scripts = [
    "freezing_bucket.jl",
<<<<<<< HEAD
    "ice_advected_by_anticyclone.jl",
=======
    "ice_advected_by_anticyclone.jl"
>>>>>>> aaa8783a
]

for filename in example_scripts
    filepath = joinpath(EXAMPLES_DIR, filename)
    Literate.markdown(filepath, OUTPUT_DIR; flavor = Literate.DocumenterFlavor())
end

example_pages = [
    "Freezing bucket" => "literated/freezing_bucket.md",
<<<<<<< HEAD
    "Ice advected by an anticyclone" => "literated/ice_advected_by_anticyclone.md",
=======
    "Ice advected by anticyclone" => "literated/ice_advected_by_anticyclone.md"
>>>>>>> aaa8783a
]

#####
##### Build and deploy docs
#####

format = Documenter.HTML(
  collapselevel = 2,
     prettyurls = get(ENV, "CI", nothing) == "true",
      canonical = "https://clima.github.io/ClimaSeaIceDocumentation/dev/",
)

pages = [
    "Home" => "index.md",
    "Examples" => example_pages,

    "Library" => [ 
        "Contents"       => "library/outline.md",
        "Public"         => "library/public.md",
        "Private"        => "library/internals.md",
        "Function index" => "library/function_index.md",
        ],
]

makedocs(
    sitename = "ClimaSeaIce.jl",
     modules = [ClimaSeaIce],
      format = format,
       pages = pages,
     doctest = true,
    warnonly = [:cross_references],
       clean = true,
   checkdocs = :exports
)

@info "Clean up temporary .jld2/.nc files created by doctests..."

"""
    recursive_find(directory, pattern)

Return list of filepaths within `directory` that contains the `pattern::Regex`.
"""
recursive_find(directory, pattern) =
    mapreduce(vcat, walkdir(directory)) do (root, dirs, files)
        joinpath.(root, filter(contains(pattern), files))
    end

files = []
for pattern in [r"\.jld2", r"\.nc"]
    global files = vcat(files, recursive_find(@__DIR__, pattern))
end

for file in files
    rm(file)
end

withenv("GITHUB_REPOSITORY" => "CliMA/ClimaSeaIceDocumentation") do
    deploydocs(        repo = "github.com/CliMA/ClimaSeaIceDocumentation.git",
                   versions = ["stable" => "v^", "dev" => "dev", "v#.#.#"],
                  forcepush = true,
                  devbranch = "main",
               push_preview = true)
end<|MERGE_RESOLUTION|>--- conflicted
+++ resolved
@@ -14,11 +14,7 @@
 
 example_scripts = [
     "freezing_bucket.jl",
-<<<<<<< HEAD
-    "ice_advected_by_anticyclone.jl",
-=======
     "ice_advected_by_anticyclone.jl"
->>>>>>> aaa8783a
 ]
 
 for filename in example_scripts
@@ -28,11 +24,7 @@
 
 example_pages = [
     "Freezing bucket" => "literated/freezing_bucket.md",
-<<<<<<< HEAD
-    "Ice advected by an anticyclone" => "literated/ice_advected_by_anticyclone.md",
-=======
     "Ice advected by anticyclone" => "literated/ice_advected_by_anticyclone.md"
->>>>>>> aaa8783a
 ]
 
 #####
