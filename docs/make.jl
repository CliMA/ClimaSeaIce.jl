--- conflicted
+++ resolved
@@ -17,11 +17,7 @@
     "melting_in_spring.jl",
     "freezing_of_a_lake.jl",
     "ice_advected_by_anticyclone.jl",
-<<<<<<< HEAD
     "ice_advected_on_coastline.jl",
-=======
-    # "ice_advected_on_coastline.jl",
->>>>>>> 0f2444ad
     "arctic_basin_seasonal_cycle.jl"
 ]
 
@@ -35,11 +31,7 @@
     "Melting in Spring" => "literated/melting_in_spring.md",
     "Freezing of a Lake" => "literated/freezing_of_a_lake.md",
     "Ice advected by anticyclone" => "literated/ice_advected_by_anticyclone.md",
-<<<<<<< HEAD
     "Ice advected on coastline" => "literated/ice_advected_on_coastline.md",
-=======
-    # "Ice advected on coastline" => "literated/ice_advected_on_coastline.md",
->>>>>>> 0f2444ad
     "Arctic basin seasonal cycle" => "literated/arctic_basin_seasonal_cycle.md"
 ]
 
