using Oceananigans
using Oceananigans.Units
using ClimaSeaIce
using Printf
using CairoMakie
using ClimaSeaIce.SeaIceDynamics

# The experiment found in the paper: 
# Simulating Linear Kinematic Features in Viscous-Plastic Sea Ice Models 
# on Quadrilateral and Triangular Grids With Different Variable Staggering

Lx = 512kilometers
Ly = 256kilometers
Nx = 256
Ny = 128

y_max = Ly / 2

arch = GPU()

𝓋ₐ = 10.0   # m / s 
Cᴰ = 1.2e-3 # Atmosphere - sea ice drag coefficient
ρₐ = 1.3    # kg/m³

# 2 km domain
grid = RectilinearGrid(arch; size = (Nx, Ny), 
                                x = (-Lx/2, Lx/2), 
                                y = (0, Ly), 
                         topology = (Periodic, Bounded, Flat))

bottom(x, y) = ifelse(y > y_max, 0, 
               ifelse(abs(x / Lx) * Nx + y / Ly * Ny > 24, 0, 1))

grid = ImmersedBoundaryGrid(grid, GridFittedBoundary(bottom))

#####
##### Setup atmospheric and oceanic forcing
#####

Uₐ = XFaceField(grid)
Vₐ = YFaceField(grid)

# Atmosphere - sea ice stress
τᵤ = Field(ρₐ * Cᴰ * sqrt(Uₐ^2 + Vₐ^2) * Uₐ)
τᵥ = Field(ρₐ * Cᴰ * sqrt(Uₐ^2 + Vₐ^2) * Vₐ)

# Initialize the wind stress (constant in time)
set!(Uₐ, (x, y) -> 𝓋ₐ)
compute!(τᵤ)
compute!(τᵥ)

#####
##### Numerical details
#####

# We use an elasto-visco-plastic rheology and WENO seventh order 
# for advection of h and ℵ
<<<<<<< HEAD
solver    = ExplicitMomentumSolver(grid; substeps = 100, dynamics_grid = CGridDynamics())
=======
solver    = ExplicitMomentumSolver(grid; substeps = 1000)
>>>>>>> f527d550
advection = WENO(; order = 7)

# Define the model!
model = SeaIceModel(grid; 
                    top_u_stress = τᵤ,
                    top_v_stress = τᵥ,
                    advection,
                    ice_dynamics = solver)

# Initial height field with perturbations around 0.3 m
h₀(x, y) = 1.0

# We start with a concentration of ℵ = 1
set!(model, h = h₀)
set!(model, ℵ = 1)

#####
##### Setup the simulation
#####

# run the model for 2 days
simulation = Simulation(model, Δt = 2minutes, stop_time = 2days) #, stop_iteration = 1) # 

# Container to hold the data
htimeseries = []
ℵtimeseries = []
utimeseries = []
vtimeseries = []

## Callback function to collect the data from the `sim`ulation
function accumulate_timeseries(sim)
    h = sim.model.ice_thickness
    ℵ = sim.model.ice_concentration
    u = sim.model.velocities.u
    v = sim.model.velocities.v
    push!(htimeseries, deepcopy(Array(interior(h))))
    push!(ℵtimeseries, deepcopy(Array(interior(ℵ))))
    push!(utimeseries, deepcopy(Array(interior(u))))
    push!(vtimeseries, deepcopy(Array(interior(v))))
end

wall_time = [time_ns()]

function progress(sim) 
    h = sim.model.ice_thickness
    ℵ = sim.model.ice_concentration
    u = sim.model.velocities.u
    v = sim.model.velocities.v

    hmax = maximum(interior(h))
    ℵmin = minimum(interior(ℵ))
    umax = maximum(interior(u)), maximum(interior(v))
    step_time = 1e-9 * (time_ns() - wall_time[1])

    @info @sprintf("Time: %s, Iteration %d, Δt %s, max(vel): (%.2e, %.2e), max(trac): %.2f, %.2f, wtime: %s \n",
                   prettytime(sim.model.clock.time),
                   sim.model.clock.iteration,
                   prettytime(sim.Δt),
                   umax..., hmax, ℵmin, prettytime(step_time))

     wall_time[1] = time_ns()
end

simulation.callbacks[:progress] = Callback(progress, IterationInterval(1))
simulation.callbacks[:save]     = Callback(accumulate_timeseries, IterationInterval(10))

run!(simulation)

# Visualize!
Nt = length(htimeseries)
iter = Observable(1)

hi = @lift(htimeseries[$iter][:, :, 1])
ℵi = @lift(ℵtimeseries[$iter][:, :, 1])
ui = @lift(utimeseries[$iter][:, :, 1])
vi = @lift(vtimeseries[$iter][:, :, 1])

fig = Figure(size = (1000, 500))
ax = Axis(fig[1, 1], title = "sea ice thickness")
heatmap!(ax, hi, colormap = :magma,         colorrange = (0.0, 2.0))

ax = Axis(fig[1, 2], title = "sea ice concentration")
heatmap!(ax, ℵi, colormap = Reverse(:deep), colorrange = (0.0, 1))

ax = Axis(fig[2, 1], title = "zonal velocity")
heatmap!(ax, ui, colorrange = (0, 0.12), colormap = :balance)

ax = Axis(fig[2, 2], title = "meridional velocity")
heatmap!(ax, vi, colorrange = (-0.025, 0.025), colormap = :bwr)

GLMakie.record(fig, "sea_ice_dynamics.mp4", 1:Nt, framerate = 50) do i
    iter[] = i
    @info "doing iter $i"
end<|MERGE_RESOLUTION|>--- conflicted
+++ resolved
@@ -55,11 +55,7 @@
 
 # We use an elasto-visco-plastic rheology and WENO seventh order 
 # for advection of h and ℵ
-<<<<<<< HEAD
 solver    = ExplicitMomentumSolver(grid; substeps = 100, dynamics_grid = CGridDynamics())
-=======
-solver    = ExplicitMomentumSolver(grid; substeps = 1000)
->>>>>>> f527d550
 advection = WENO(; order = 7)
 
 # Define the model!
