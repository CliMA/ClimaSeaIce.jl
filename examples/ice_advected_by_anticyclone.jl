--- conflicted
+++ resolved
@@ -90,7 +90,6 @@
 # We use an elasto-visco-plastic rheology and WENO seventh order 
 # for advection of h and ℵ
 
-<<<<<<< HEAD
 momentum_equations = SeaIceMomentumEquation(grid; 
                                             top_momentum_stress = (u=τₐu, v=τₐv),
                                             bottom_momentum_stress = τₒ,
@@ -100,13 +99,6 @@
                                             solver   = SplitExplicitSolver(substeps=150))
 
 # Define the model!
-=======
-dynamics = SeaIceMomentumEquation(grid; 
-                                  top_momentum_stress = (u=τₐu, v=τₐv),
-                                  bottom_momentum_stress = τₒ,
-                                  coriolis     = FPlane(f=1e-4))
->>>>>>> f71b8c78
-
 model = SeaIceModel(grid; 
                     dynamics,
                     ice_thermodynamics = nothing, # No ice_thermodynamics here
