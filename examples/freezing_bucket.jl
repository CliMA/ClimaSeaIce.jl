# # A freezing bucket
#
# A common laboratory experiment freezes an insultated bucket of water
# from the top down, using a metal lid to keep the top of the bucket
# at some constant, very cold temperature. In this example, we simulate such
# a scenario using the `SeaIceModel`. Here, the bucket is perfectly insulated
# and infinitely deep, like many buckets are: if the `Simulation` is run for longer,
# the ice will keep freezing, and freezing, and will never run out of water.
# Also, the water in the infinite bucket is (somehow) all at the same temperature,
# in equilibrium with the ice-water interface (and therefore fixed at the melting
# temperature). Yep, this kind of thing happens _all the time_.
#
# We start by `using Oceananigans` to bring in functions for building grids
# and `Simulation`s and the like.

using Oceananigans
using Oceananigans.Units

# Next we `using ClimaSeaIce` to get some ice-specific names.

using ClimaSeaIce

# # An infinitely deep bucket with a single grid point
#
# Perhaps surprisingly, we need just one grid point
# to model an possibly infinitely thick slab of ice with `SlabSeaIceModel`.
# We would only need more than 1 grid point if our boundary conditions
# vary in the horizontal direction.

grid = RectilinearGrid(size=(), topology=(Flat, Flat, Flat))

# Next, we build our model of an ice slab freezing into a bucket.
# We start by defining a constant internal `ConductiveFlux` with 
# ice_conductivity 

conductivity = 2 # kg m s⁻³ K⁻¹
internal_heat_flux = ConductiveFlux(; conductivity)

# Note that other units besides Celsius _can_ be used, but that requires
# setting model.phase_transitions` with appropriate parameters.
# We set the ice heat capacity and density as well,

ice_heat_capacity = 2100 # J kg⁻¹ K⁻¹
ice_density = 900 # kg m⁻³
phase_transitions = PhaseTransitions(; ice_heat_capacity, ice_density)

# We set the top ice temperature,

top_temperature = -10 # ᵒC
top_heat_boundary_condition = PrescribedTemperature(-10)

# Construct the ice_thermodynamics of sea ice, for this we use a simple
# slab sea ice representation of ice_thermodynamics

<<<<<<< HEAD
thermodynamics = SlabSeaIceThermodynamics(grid;
=======
ice_thermodynamics = SlabSeaIceThermodynamics(grid;
>>>>>>> 14127950
                                          internal_heat_flux,
                                          phase_transitions,
                                          top_heat_boundary_condition)

# We also prescribe a frazil ice heat flux that stops when the ice has reached a concentration of 1.
# This heat flux represents the initial ice formation from a liquid bucket.

@inline frazil_ice_formation(i, j, grid, Tuᵢ, clock, fields) = - (1 - fields.ℵ[i, j, 1]) # W m⁻²

bottom_heat_flux = FluxFunction(frazil_ice_formation)

# Then we assemble it all into a model.

<<<<<<< HEAD
model = SeaIceModel(grid; thermodynamics, bottom_heat_flux)
=======
model = SeaIceModel(grid; ice_thermodynamics, bottom_heat_flux)
>>>>>>> 14127950

# Note that the default bottom heat boundary condition for `SlabSeaIceThermodynamics` is
# `IceWaterThermalEquilibrium` with freshwater. That's what we want!

model.thermodynamics.heat_boundary_conditions.bottom

# Ok, we're ready to freeze the bucket for 10 straight days.
# The ice will start forming suddenly due to the frazil ice heat flux and then eventually
# grow more slowly.

simulation = Simulation(model, Δt=10minute, stop_time=10days)

# # Collecting data and running the simulation
#
# Before simulating the freezing bucket, we set up a `Callback` to create
# a timeseries of the ice thickness saved at every time step.

## Container to hold the data
timeseries = []

## Callback function to collect the data from the `sim`ulation
function accumulate_timeseries(sim)
    h = sim.model.ice_thickness
    ℵ = sim.model.ice_concentration
    push!(timeseries, (time(sim), first(h), first(ℵ)))
end

## Add the callback to `simulation`
simulation.callbacks[:save] = Callback(accumulate_timeseries)

# Now we're ready to hit the Big Red Button (it should run pretty quick):
run!(simulation)

# # Visualizing the result
#
# It'd be a shame to run such a "cool" simulation without looking at the
# results. We'll visualize it with Makie.

using CairoMakie

# `timeseries` is a `Vector` of `Tuple`. So we have to do a bit of processing
# to build `Vector`s of time `t` and thickness `h`. It's not much work though:
t = [datum[1] for datum in timeseries]
h = [datum[2] for datum in timeseries]
ℵ = [datum[3] for datum in timeseries]
V = h .* ℵ

# Just for fun, we also compute the velocity of the ice-water interface:
dVdt = @. (h[2:end] .* ℵ[2:end] - h[1:end-1] .* ℵ[1:end-1]) / simulation.Δt

# All that's left, really, is to put those `lines!` in an `Axis`:
set_theme!(Theme(fontsize=24, linewidth=4))

fig = Figure(size=(1600, 700))

axh = Axis(fig[1, 1], xlabel="Time (days)", ylabel="Ice thickness (cm)")
axℵ = Axis(fig[1, 2], xlabel="Time (days)", ylabel="Ice concentration (-)")
axV = Axis(fig[1, 3], xlabel="Ice Volume (cm)", ylabel="Freezing rate (μm s⁻¹)")

lines!(axh, t ./ day, 1e2 .* h)
lines!(axℵ, t ./ day, ℵ)
lines!(axV, 1e2 .* V[1:end-1], 1e6 .* dVdt)

save("freezing_bucket.png", fig)
nothing # hide

# ![](freezing_bucket.png)

# If you want more ice, you can increase `simulation.stop_time` and
# `run!(simulation)` again (or just re-run the whole script).
<|MERGE_RESOLUTION|>--- conflicted
+++ resolved
@@ -52,11 +52,7 @@
 # Construct the ice_thermodynamics of sea ice, for this we use a simple
 # slab sea ice representation of ice_thermodynamics
 
-<<<<<<< HEAD
-thermodynamics = SlabSeaIceThermodynamics(grid;
-=======
 ice_thermodynamics = SlabSeaIceThermodynamics(grid;
->>>>>>> 14127950
                                           internal_heat_flux,
                                           phase_transitions,
                                           top_heat_boundary_condition)
@@ -70,11 +66,7 @@
 
 # Then we assemble it all into a model.
 
-<<<<<<< HEAD
-model = SeaIceModel(grid; thermodynamics, bottom_heat_flux)
-=======
 model = SeaIceModel(grid; ice_thermodynamics, bottom_heat_flux)
->>>>>>> 14127950
 
 # Note that the default bottom heat boundary condition for `SlabSeaIceThermodynamics` is
 # `IceWaterThermalEquilibrium` with freshwater. That's what we want!
